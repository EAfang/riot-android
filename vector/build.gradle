--- conflicted
+++ resolved
@@ -112,19 +112,12 @@
 
     compile 'me.leolin:ShortcutBadger:1.1.2@aar'
 
-<<<<<<< HEAD
-    compile 'com.android.support:appcompat-v7:25.3.0'
-    compile 'com.android.support:design:25.3.0'
-    compile 'com.android.support:cardview-v7:25.3.0'
-    compile 'com.android.support:recyclerview-v7:25.3.0'
-    compile 'com.jakewharton:butterknife:8.5.1'
-    annotationProcessor 'com.jakewharton:butterknife-compiler:8.5.1'
-=======
     compile 'com.android.support:appcompat-v7:25.3.1'
     compile 'com.android.support:design:25.3.1'
     compile 'com.android.support:cardview-v7:25.3.1'
     compile 'com.android.support:recyclerview-v7:25.3.1'
->>>>>>> d1bd22c2
+    compile 'com.jakewharton:butterknife:8.5.1'
+    annotationProcessor 'com.jakewharton:butterknife-compiler:8.5.1'
 
     compile 'com.squareup.retrofit:retrofit:1.6.1'
     compile 'com.google.code.gson:gson:2.3'
@@ -148,13 +141,8 @@
     /************* flavors management **************/
 
     // app flavor only
-<<<<<<< HEAD
-    appCompile 'com.google.android.gms:play-services-gcm:10.2.0'
-    appCompile 'com.google.android.gms:play-services-analytics:10.2.0'
-=======
     appCompile 'com.google.android.gms:play-services-gcm:10.2.1'
     appCompile 'com.google.android.gms:play-services-analytics:10.2.1'
->>>>>>> d1bd22c2
 
     // fdroid flavor only
 }
