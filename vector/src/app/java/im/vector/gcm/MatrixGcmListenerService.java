/**
 * Copyright 2015 Google Inc. All Rights Reserved.
 *
 * Licensed under the Apache License, Version 2.0 (the "License");
 * you may not use this file except in compliance with the License.
 * You may obtain a copy of the License at
 *
 * http://www.apache.org/licenses/LICENSE-2.0
 *
 * Unless required by applicable law or agreed to in writing, software
 * distributed under the License is distributed on an "AS IS" BASIS,
 * WITHOUT WARRANTIES OR CONDITIONS OF ANY KIND, either express or implied.
 * See the License for the specific language governing permissions and
 * limitations under the License.
 */

package im.vector.gcm;

import android.os.Bundle;
import android.text.TextUtils;
import org.matrix.androidsdk.util.Log;

import com.google.android.gms.gcm.GcmListenerService;
import com.google.gson.JsonParser;

import org.matrix.androidsdk.MXSession;
import org.matrix.androidsdk.data.RoomState;
import org.matrix.androidsdk.rest.model.Event;
import im.vector.Matrix;
import im.vector.VectorApp;
import im.vector.activity.CommonActivityUtils;
import im.vector.services.EventStreamService;

/**
 * Class implementing GcmListenerService.
 */
public class MatrixGcmListenerService extends GcmListenerService {

    private static final String LOG_TAG = "GcmListenerService";
    private Boolean mCheckLaunched = false;
    private android.os.Handler mUIhandler = null;

    /**
     * Try to create an event from the GCM data
     * @param bundle the GCM data
     * @return the event
     */
    private Event parseEvent(Bundle bundle) {
        // accept only event with room id.
        if ((null == bundle) || !bundle.containsKey("room_id")) {
            return null;
        }

        Event event = new Event();

        try {
            event.eventId = bundle.getString("id");
            event.sender = bundle.getString("sender");
            event.roomId = bundle.getString("room_id");
            event.setType(bundle.getString("type"));
            event.updateContent((new JsonParser()).parse(bundle.getString("content")).getAsJsonObject());

            return event;
        } catch (Exception e) {
            Log.e(LOG_TAG, "buildEvent fails " + e.getLocalizedMessage());
            event = null;
        }

        return event;
    }

    /**
     * Internal receive method
     *
     * @param data Data bundle containing message data as key/value pairs.
     *             For Set of keys use data.keySet().
     */
    private void onMessageReceivedInternal(final Bundle data) {
        try {
            // privacy
                /*for (String key : data.keySet()) {
                    Log.d(LOG_TAG, "## onMessageReceived() >>> " + key + " : " + data.get(key));
                }*/

            int unreadCount = 0;

            if (null != data) {
                Object unreadCounterAsVoid = data.get("unread");
                if (unreadCounterAsVoid instanceof String) {
                    unreadCount = Integer.parseInt((String) unreadCounterAsVoid);
                }
            }

            // update the badge counter
            CommonActivityUtils.updateBadgeCount(getApplicationContext(), unreadCount);

            GcmRegistrationManager gcmManager = Matrix.getInstance(getApplicationContext()).getSharedGCMRegistrationManager();

            if (!gcmManager.areDeviceNotificationsAllowed()) {
                Log.d(LOG_TAG, "## onMessageReceived() : the notifications are disabled");
                return;
            }

            if (!gcmManager.isBackgroundSyncAllowed() && VectorApp.isAppInBackground()) {
                Log.d(LOG_TAG, "## onMessageReceived() : the background sync is disabled");

                EventStreamService eventStreamService = EventStreamService.getInstance();

                if (null != eventStreamService) {
                    Event event = parseEvent(data);

                    if (null != event) {
                        // TODO the session id should be provided by the server
                        MXSession session = Matrix.getInstance(getApplicationContext()).getDefaultSession();
                        RoomState roomState = null;

                        if (null != session) {
                            try {
                                roomState = session.getDataHandler().getRoom(event.roomId).getLiveState();
                            } catch (Exception e) {
                                Log.e(LOG_TAG, "Fail to retrieve the roomState of " + event.roomId);
                            }
                        }

<<<<<<< HEAD
                        if (TextUtils.equals(event.getType(), Event.EVENT_TYPE_MESSAGE_ENCRYPTED) && session.isCryptoEnabled()) {
                            session.getCrypto().decryptEvent(event, null);
=======
                            eventStreamService.prepareNotification(event, roomState, session.getDataHandler().getBingRulesManager().fulfilledBingRule(event));
                            eventStreamService.refreshMessagesNotification();

                            Log.d(LOG_TAG, "## onMessageReceived() : trigger a notification");
                        } else {
                            Log.d(LOG_TAG, "## onMessageReceived() : fail to parse the notification data");
>>>>>>> 6f43786d
                        }

                        eventStreamService.prepareNotification(event, roomState, session.getDataHandler().getBingRulesManager().fulfilledBingRule(event));
                        eventStreamService.triggerPreparedNotification(false);

                        Log.d(LOG_TAG, "## onMessageReceived() : trigger a notification");
                    } else {
                        Log.d(LOG_TAG, "## onMessageReceived() : fail to parse the notification data");
                    }

                } else {
                    Log.d(LOG_TAG, "## onMessageReceived() : there is no event service so nothing is done");
                }

                return;
            }

            // check if the application has been launched once
            // the first GCM event could have been triggered whereas the application is not yet launched.
            // so it is required to create the sessions and to start/resume event stream
            if (!mCheckLaunched && (null != Matrix.getInstance(getApplicationContext()).getDefaultSession())) {
                CommonActivityUtils.startEventStreamService(MatrixGcmListenerService.this);
                mCheckLaunched = true;
            }

            CommonActivityUtils.catchupEventStream(MatrixGcmListenerService.this);
        } catch (Exception e) {
            Log.d(LOG_TAG, "## onMessageReceivedInternal() failed : " + e.getMessage());
        }
    }

    /**
     * Called when message is received.
     *
     * @param from SenderID of the sender.
     * @param data Data bundle containing message data as key/value pairs.
     *             For Set of keys use data.keySet().
     */
    @Override
    public void onMessageReceived(final String from, final Bundle data) {
        Log.d(LOG_TAG, "## onMessageReceived() --------------------------------");

        if (null == mUIhandler) {
            mUIhandler = new android.os.Handler(VectorApp.getInstance().getMainLooper());
        }

        // prefer running in the UI thread
        if (null !=  mUIhandler) {
            mUIhandler.post(new Runnable() {
                @Override
                public void run() {
                    onMessageReceivedInternal(data);
                }
            });
        } else {
            Log.d(LOG_TAG, "## onMessageReceived() : failed to retrieve the UI thread");
            onMessageReceivedInternal(data);
        }
    }
}<|MERGE_RESOLUTION|>--- conflicted
+++ resolved
@@ -1,5 +1,6 @@
 /**
  * Copyright 2015 Google Inc. All Rights Reserved.
+ * Copyright 2017 Vector Creations Ltd
  *
  * Licensed under the Apache License, Version 2.0 (the "License");
  * you may not use this file except in compliance with the License.
@@ -122,21 +123,12 @@
                             }
                         }
 
-<<<<<<< HEAD
-                        if (TextUtils.equals(event.getType(), Event.EVENT_TYPE_MESSAGE_ENCRYPTED) && session.isCryptoEnabled()) {
-                            session.getCrypto().decryptEvent(event, null);
-=======
-                            eventStreamService.prepareNotification(event, roomState, session.getDataHandler().getBingRulesManager().fulfilledBingRule(event));
-                            eventStreamService.refreshMessagesNotification();
-
-                            Log.d(LOG_TAG, "## onMessageReceived() : trigger a notification");
-                        } else {
-                            Log.d(LOG_TAG, "## onMessageReceived() : fail to parse the notification data");
->>>>>>> 6f43786d
+                            if (TextUtils.equals(event.getType(), Event.EVENT_TYPE_MESSAGE_ENCRYPTED) && session.isCryptoEnabled()) {
+                                session.getCrypto().decryptEvent(event, null);
                         }
 
                         eventStreamService.prepareNotification(event, roomState, session.getDataHandler().getBingRulesManager().fulfilledBingRule(event));
-                        eventStreamService.triggerPreparedNotification(false);
+                        eventStreamService.refreshMessagesNotification();
 
                         Log.d(LOG_TAG, "## onMessageReceived() : trigger a notification");
                     } else {
