--- conflicted
+++ resolved
@@ -63,17 +63,12 @@
 import org.matrix.androidsdk.crypto.data.MXUsersDevicesMap;
 import org.matrix.androidsdk.data.MyUser;
 import org.matrix.androidsdk.data.Room;
-<<<<<<< HEAD
 import org.matrix.androidsdk.data.RoomPreviewData;
 import org.matrix.androidsdk.data.RoomState;
 import org.matrix.androidsdk.data.RoomSummary;
 import org.matrix.androidsdk.data.RoomState;
 import org.matrix.androidsdk.data.RoomSummary;
 import org.matrix.androidsdk.data.RoomTag;
-=======
-import org.matrix.androidsdk.data.RoomState;
-import org.matrix.androidsdk.data.RoomSummary;
->>>>>>> d31131e6
 import org.matrix.androidsdk.listeners.MXEventListener;
 import org.matrix.androidsdk.rest.callback.ApiCallback;
 import org.matrix.androidsdk.rest.callback.SimpleApiCallback;
@@ -579,13 +574,9 @@
             Log.e(LOG_TAG, "## onPause() : unregisterReceiver fails " + e.getMessage());
         }
 
-<<<<<<< HEAD
         if (mSession.isAlive()) {
             removeEventsListener();
         }
-=======
-        removeEventsListener();
->>>>>>> d31131e6
 
         synchronized (this) {
             if (null != mRoomCreationViewTimer) {
@@ -741,6 +732,9 @@
                 setTitle(R.string.bottom_action_rooms);
                 break;
         }
+
+        // don't display the fab for the favorites tab
+        mFloatingActionButton.setVisibility((item.getItemId() != R.id.bottom_action_favourites) ? View.VISIBLE : View.GONE);
 
         mCurrentMenuId = item.getItemId();
 
@@ -838,6 +832,14 @@
         if (null != mWaitingView) {
             mWaitingView.setVisibility(View.GONE);
         }
+    }
+
+    /**
+     * Tells if the waiting view is currently displayed
+     * @return true if the waiting view is displayed
+     */
+    public boolean isWaitingViewVisible() {
+        return (null != mWaitingView) && (View.VISIBLE == mWaitingView.getVisibility());
     }
 
     /**
