--- conflicted
+++ resolved
@@ -719,12 +719,8 @@
                     fragment = HomeFragment.newInstance();
                 }
                 mCurrentFragmentTag = TAG_FRAGMENT_HOME;
-<<<<<<< HEAD
-                setTitle(R.string.bottom_action_home);
+                mSearchView.setQueryHint(getString(R.string.home_filter_placeholder_home));
                 updateTabStyle(R.color.tab_home, R.color.tab_home_secondary);
-=======
-                mSearchView.setQueryHint(getString(R.string.home_filter_placeholder_home));
->>>>>>> 664d53ba
                 break;
             case R.id.bottom_action_favourites:
                 Log.d(LOG_TAG, "onNavigationItemSelected FAVOURITES");
@@ -733,12 +729,8 @@
                     fragment = FavouritesFragment.newInstance();
                 }
                 mCurrentFragmentTag = TAG_FRAGMENT_FAVOURITES;
-<<<<<<< HEAD
-                setTitle(R.string.bottom_action_favourites);
+                mSearchView.setQueryHint(getString(R.string.home_filter_placeholder_favorites));
                 updateTabStyle(R.color.tab_favourites, R.color.tab_favourites_secondary);
-=======
-                mSearchView.setQueryHint(getString(R.string.home_filter_placeholder_favorites));
->>>>>>> 664d53ba
                 break;
             case R.id.bottom_action_people:
                 Log.d(LOG_TAG, "onNavigationItemSelected PEOPLE");
@@ -747,12 +739,8 @@
                     fragment = PeopleFragment.newInstance();
                 }
                 mCurrentFragmentTag = TAG_FRAGMENT_PEOPLE;
-<<<<<<< HEAD
-                setTitle(R.string.bottom_action_people);
+                mSearchView.setQueryHint(getString(R.string.home_filter_placeholder_people));
                 updateTabStyle(R.color.tab_people, R.color.tab_people_secondary);
-=======
-                mSearchView.setQueryHint(getString(R.string.home_filter_placeholder_people));
->>>>>>> 664d53ba
                 break;
             case R.id.bottom_action_rooms:
                 Log.d(LOG_TAG, "onNavigationItemSelected ROOMS");
@@ -761,12 +749,8 @@
                     fragment = RoomsFragment.newInstance();
                 }
                 mCurrentFragmentTag = TAG_FRAGMENT_ROOMS;
-<<<<<<< HEAD
-                setTitle(R.string.bottom_action_rooms);
+                mSearchView.setQueryHint(getString(R.string.home_filter_placeholder_rooms));
                 updateTabStyle(R.color.tab_rooms, R.color.tab_rooms_secondary);
-=======
-                mSearchView.setQueryHint(getString(R.string.home_filter_placeholder_rooms));
->>>>>>> 664d53ba
                 break;
         }
 
@@ -959,12 +943,8 @@
         new Handler(Looper.getMainLooper()).postDelayed(new Runnable() {
             @Override
             public void run() {
-<<<<<<< HEAD
-                String currentFilter = mFilterInput.getText().toString() + "-" + mCurrentMenuId;
-=======
                 String queryText = mSearchView.getQuery().toString();
                 String currentFilter = queryText + "-" + mCurrentMenuId;;
->>>>>>> 664d53ba
 
                 // display if the pattern matched
                 if (TextUtils.equals(currentFilter, filter)) {
