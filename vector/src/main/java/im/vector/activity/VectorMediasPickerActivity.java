/*
 * Copyright 2014 OpenMarket Ltd
 *
 * Licensed under the Apache License, Version 2.0 (the "License");
 * you may not use this file except in compliance with the License.
 * You may obtain a copy of the License at
 *
 *     http://www.apache.org/licenses/LICENSE-2.0
 *
 * Unless required by applicable law or agreed to in writing, software
 * distributed under the License is distributed on an "AS IS" BASIS,
 * WITHOUT WARRANTIES OR CONDITIONS OF ANY KIND, either express or implied.
 * See the License for the specific language governing permissions and
 * limitations under the License.
 */

package im.vector.activity;

import android.annotation.SuppressLint;
import android.content.ClipData;
import android.content.Intent;
import android.database.Cursor;
import android.graphics.Bitmap;
import android.graphics.BitmapFactory;
import android.graphics.Canvas;
import android.graphics.Color;
<<<<<<< HEAD
import android.graphics.Paint;
import android.media.MediaActionSound;
=======
import android.graphics.SurfaceTexture;
>>>>>>> ad251f1c
import android.net.Uri;
import android.os.Build;
import android.os.Bundle;

import im.vector.R;
import im.vector.VectorApp;

import android.hardware.Camera;
import android.os.HandlerThread;
import android.provider.MediaStore;
import android.util.DisplayMetrics;
import android.util.Log;
import android.view.Surface;
import android.view.TextureView;
import android.view.View;
import android.view.ViewGroup;
import android.view.animation.AnimationUtils;
import android.widget.ImageView;
import android.widget.RelativeLayout;
import android.widget.TableLayout;
import android.widget.TableRow;
import android.widget.Toast;

import org.matrix.androidsdk.util.ImageUtils;

import java.io.ByteArrayInputStream;
import java.io.File;
import java.io.FileInputStream;
import java.io.FileOutputStream;
import java.io.IOException;
import java.io.InputStream;
import java.util.ArrayList;
import java.util.Collections;
import java.util.Comparator;
import java.util.HashMap;
import java.util.List;

public class VectorMediasPickerActivity extends MXCActionBarActivity implements TextureView.SurfaceTextureListener {
    // medias folder
    private static final int REQUEST_MEDIAS = 54;
    private static final String LOG_TAG = "VectorMedPicker";

    // public keys
    public static final String EXTRA_SINGLE_IMAGE_MODE = "EXTRA_SINGLE_IMAGE_MODE";

    // internal keys
    private static final String KEY_EXTRA_IS_TAKEN_IMAGE_DISPLAYED = "IS_TAKEN_IMAGE_DISPLAYED";
    private static final String KEY_EXTRA_TAKEN_IMAGE_ORIGIN = "TAKEN_IMAGE_ORIGIN";
    private static final String KEY_EXTRA_TAKEN_IMAGE_URI = "TAKEN_IMAGE_GALLERY_URI";
    private static final String KEY_EXTRA_TAKEN_IMAGE_URL = "TAKEN_IMAGE_CAMERA_URL";
    private static final String KEY_EXTRA_CAMERA_SIDE = "TAKEN_IMAGE_CAMERA_SIDE";
    private static final String KEY_EXTRA_GALLERY_URI_MAP = "KEY_EXTRA_GALLERY_URI_MAP";

    private final int IMAGE_ORIGIN_CAMERA = 1;
    private final int IMAGE_ORIGIN_GALLERY = 2;
    private final boolean UI_SHOW_TAKEN_IMAGE = true;
    private final boolean UI_SHOW_CAMERA_PREVIEW = false;
    private final int GALLERY_COLUMN_COUNT = 4;
    private final int GALLERY_RAW_COUNT = 3;
    private final double SURFACE_VIEW_HEIGHT_RATIO = 0.95;
    private final int GALLERY_TABLE_ITEM_SIZE = (GALLERY_COLUMN_COUNT * GALLERY_RAW_COUNT);

    /**
     * define a recent media
     */
    private class RecentMedia {
        public Uri mFileUri;
        public long mCreationTime;
        public Bitmap mThumbnail;
        public Boolean mIsVideo;
    }

    // recents medias list
    private final ArrayList<RecentMedia> mRecentsMedias = new ArrayList<RecentMedia>();
    private final ArrayList<RecentMedia> mSelectedRecents = new ArrayList<RecentMedia>();
    private HashMap<Uri, Uri> mGalleryMediaStorageUriMap = null;

    // camera object
    private Camera mCamera;
    private int mCameraId;
    private int mCameraOrientation = 0;

    // graphical items
    private ImageView mSwitchCameraImageView;
    private ImageView mExitActivityImageView;

    // camera preview and gallery selection layout
    private View mPreviewScrollView;
    private ImageView mTakeImageView;
    private TableLayout mGalleryTableLayout;
    private RelativeLayout mCameraPreviewLayout;
    private TextureView mCameraTextureView;
    private SurfaceTexture mSurfaceTexture;

    private View mShootedImagePreviewLayout;
    private ImageView mImagePreviewImageView;
    private RelativeLayout mPreviewAndGalleryLayout;
    private int mGalleryRawCount;
    private int mGalleryImageCount;
    private int mScreenHeight;
    private int mScreenWidth;

    // lifecycle management variable
    private boolean mIsTakenImageDisplayed;
    private int mTakenImageOrigin;

    private String mShootedPicturePath;
    private int mCameraPreviewHeight = 0;

    /**
     * The recent requests are performed in a dedicated thread
     */
    private HandlerThread mHandlerThread;
    private android.os.Handler mFileHandler;

    @Override
    public void onCreate(Bundle savedInstanceState) {
        if (CommonActivityUtils.shouldRestartApp()) {
            CommonActivityUtils.restartApp(this);
        }

        super.onCreate(savedInstanceState);
        setContentView(R.layout.activity_vector_medias_picker);
        mCameraId = Camera.CameraInfo.CAMERA_FACING_BACK;

        // camera preview
        mPreviewScrollView = findViewById(R.id.medias_picker_scrollView);
        mSwitchCameraImageView = (ImageView) findViewById(R.id.medias_picker_switch_camera);
        mExitActivityImageView = (ImageView) findViewById(R.id.medias_picker_exit);
        mCameraTextureView =  (TextureView) findViewById(R.id.medias_picker_texture_view);
        mCameraTextureView.setSurfaceTextureListener(this);

        // image preview
        mShootedImagePreviewLayout = findViewById(R.id.medias_picker_preview);
        mImagePreviewImageView = (ImageView) findViewById(R.id.medias_picker_preview_image_view);
        mTakeImageView = (ImageView) findViewById(R.id.medias_picker_camera_button);
        mGalleryTableLayout = (TableLayout)findViewById(R.id.gallery_table_layout);

        //
        mSwitchCameraImageView.setVisibility((Camera.getNumberOfCameras() > 1) ? View.VISIBLE : View.GONE);

        // click action
        mSwitchCameraImageView.setOnClickListener(new View.OnClickListener() {
            @Override
            public void onClick(View v) {
                VectorMediasPickerActivity.this.onSwitchCamera();
            }
        });

        mTakeImageView.setOnClickListener(new View.OnClickListener() {
            @Override
            public void onClick(View v) {
                VectorMediasPickerActivity.this.takeImage();
            }
        });


        findViewById(R.id.medias_picker_cancel_take_picture_imageview).setOnClickListener(new View.OnClickListener() {
            @Override
            public void onClick(View v) {
                VectorMediasPickerActivity.this.reTakeImage();
            }
        });

        findViewById(R.id.medias_picker_attach_take_picture_imageview).setOnClickListener(new View.OnClickListener() {
            @Override
            public void onClick(View v) {
                VectorMediasPickerActivity.this.attachImageFrom(mTakenImageOrigin);
            }
        });

        initCameraLayout();

        // setup separate thread for image gallery update
        mHandlerThread = new HandlerThread("VectorMediasPickerActivityThread");
        mHandlerThread.start();
        mFileHandler = new android.os.Handler(mHandlerThread.getLooper());

        if(false == restoreInstanceState(savedInstanceState)){
            mGalleryMediaStorageUriMap =  new HashMap<Uri, Uri>();
            // default UI: if a taken image is not in preview, then display: live camera preview + "take picture"/switch/exit buttons
            updateUiConfiguration(UI_SHOW_CAMERA_PREVIEW, IMAGE_ORIGIN_CAMERA);
        }
    }

    /**
     * Init the camera layout to fill the screen size.
     */
    private void initCameraLayout() {
        // fix the surfaceView size and its container size
        DisplayMetrics metrics = new DisplayMetrics();
        getWindowManager().getDefaultDisplay().getMetrics(metrics);
        mScreenHeight = metrics.heightPixels;
        mScreenWidth = metrics.widthPixels;

        mCameraPreviewHeight = (int)(mScreenHeight * SURFACE_VIEW_HEIGHT_RATIO);

        // the height of the relative layout containing the surfaceview
        mCameraPreviewLayout = (RelativeLayout)findViewById(R.id.medias_picker_camera_preview_layout);
        ViewGroup.LayoutParams previewLayoutParams = mCameraPreviewLayout.getLayoutParams();
        previewLayoutParams.height = mCameraPreviewHeight;
        mCameraPreviewLayout.setLayoutParams(previewLayoutParams);

        // define the gallery height: height of the surfaceview + height of the gallery (total sum > screen height to allow scrolling)
        mPreviewAndGalleryLayout = (RelativeLayout)findViewById(R.id.medias_picker_preview_gallery_layout);
        computeGalleryHeight();
    }

    /**
     * Compute the height of the gallery tablelayout. This height is based on the
     * number of the raws of the table.
     */
    private void computeGalleryHeight() {
        mGalleryRawCount = getGalleryRowsCount();

        if(null != mPreviewAndGalleryLayout) {
            ViewGroup.LayoutParams previewAndGalleryLayoutParams = mPreviewAndGalleryLayout.getLayoutParams();
            previewAndGalleryLayoutParams.height = mCameraPreviewHeight + (mGalleryRawCount * mScreenWidth / GALLERY_COLUMN_COUNT);
            mPreviewAndGalleryLayout.setLayoutParams(previewAndGalleryLayoutParams);
        }
    }

    /**
     * mExitActivityImageView handler. The activity is finished.
     * @param aView view
     */
    public void onExitButton(View aView) {
        finish();
    }

    @Override
    protected void onDestroy() {
        super.onDestroy();

        if (null != mHandlerThread) {
            mHandlerThread.quit();
            mHandlerThread = null;
        }
    }

    @Override
    protected void onPause() {
        super.onPause();

        // cancel the camera use
        // to avoid locking it
        if (null != mCamera) {
            mCamera.stopPreview();
        }
    }

    @Override
    protected void onResume() {
        super.onResume();

        // update the gallery height, to follow
        // the content of the device gallery
        computeGalleryHeight();

        // update gallery content
        refreshRecentsMediasList();

        //
        startCameraPreview();
    }


    /**
     * Adjust the scrollview height to fit to the camera preview height.
     */
    private void adjustScrollViewSize() {
        // adjust the scroll height
        mCameraTextureView.postDelayed(new Runnable() {
            @Override
            public void run() {
                ViewGroup.LayoutParams params = mCameraTextureView.getLayoutParams();

                // must be a pre computed value done in onSurfaceTextureAvailable
                if (params.height > 0) {
                    mCameraPreviewHeight = (int) (mScreenHeight * SURFACE_VIEW_HEIGHT_RATIO);


                }
            }
        }, 50);
    }



    @Override
    protected void onSaveInstanceState(Bundle outState) {
        super.onSaveInstanceState(outState);
        Uri uriImage;

        // save camera UI configuration
        outState.putBoolean(KEY_EXTRA_IS_TAKEN_IMAGE_DISPLAYED, mIsTakenImageDisplayed);
        outState.putInt(KEY_EXTRA_TAKEN_IMAGE_ORIGIN, mTakenImageOrigin);
        outState.putInt(KEY_EXTRA_CAMERA_SIDE, mCameraId);
        outState.putSerializable(KEY_EXTRA_GALLERY_URI_MAP, mGalleryMediaStorageUriMap);

        // save the image reference
        if (mIsTakenImageDisplayed) {
            if (IMAGE_ORIGIN_CAMERA == mTakenImageOrigin) {
                if (null != mShootedPicturePath) {
                    outState.putString(KEY_EXTRA_TAKEN_IMAGE_URL, mShootedPicturePath);
                }
            } else { // IMAGE_ORIGIN_GALLERY
                uriImage = (Uri) mImagePreviewImageView.getTag();
                if(null != uriImage)
                    outState.putParcelable(KEY_EXTRA_TAKEN_IMAGE_URI, uriImage);
            }
        }
    }

    private boolean restoreInstanceState(Bundle savedInstanceState) {
        boolean isRestoredInstance = false;
        if(null != savedInstanceState){
            isRestoredInstance = true;
            mIsTakenImageDisplayed = savedInstanceState.getBoolean(KEY_EXTRA_IS_TAKEN_IMAGE_DISPLAYED);
            mShootedPicturePath = savedInstanceState.getString(KEY_EXTRA_TAKEN_IMAGE_URL);
            mTakenImageOrigin = savedInstanceState.getInt(KEY_EXTRA_TAKEN_IMAGE_ORIGIN);

            // restore gallery image preview (the image can be saved from the preview even after rotation)
            Uri uriImage = savedInstanceState.getParcelable(KEY_EXTRA_TAKEN_IMAGE_URI);
            mImagePreviewImageView.setTag(uriImage);

            // restore the taken image preview is needed
            if(mIsTakenImageDisplayed) {
                Bitmap savedBitmap = VectorApp.getSavedPickerImagePreview();
                if (null != savedBitmap) {
                    // image preview from camera
                    mImagePreviewImageView.setImageBitmap(savedBitmap);
                    updateUiConfiguration(UI_SHOW_TAKEN_IMAGE, mTakenImageOrigin);
                } else {
                    // image preview from gallery
                    displayAndRotatePreviewImageAsync(mShootedPicturePath, uriImage, mTakenImageOrigin);
                }
            }

            // restore UI display
            updateUiConfiguration(mIsTakenImageDisplayed, mTakenImageOrigin);

            // general data to be restored
            mCameraId = savedInstanceState.getInt(KEY_EXTRA_CAMERA_SIDE);
            mGalleryMediaStorageUriMap = (HashMap<Uri,Uri>)savedInstanceState.getSerializable(KEY_EXTRA_GALLERY_URI_MAP);
        }
        return isRestoredInstance;
    }

    /**
     * Result handler associated to {@Link #openFileExplorer()} request.
     * This method returns the selected image to the calling activity.
     *
     * @param requestCode request ID
     * @param resultCode operation status
     * @param data data passed from the called activity
     */
    @SuppressLint("NewApi")
    @Override
    protected void onActivityResult(int requestCode, int resultCode, final Intent data) {
        super.onActivityResult(requestCode, resultCode, data);

        if (resultCode == RESULT_OK) {
            if (requestCode == REQUEST_MEDIAS) {
                // provide the Uri
                //Bundle conData = new Bundle();
                Intent intent = new Intent();
                intent.setData(data.getData());
                if (Build.VERSION.SDK_INT >= Build.VERSION_CODES.JELLY_BEAN_MR2) {
                    intent.setClipData(data.getClipData());
                }
                // clean footprint in App
                VectorApp.setSavedCameraImagePreview(null);

                //intent.putExtras(conData);
                setResult(RESULT_OK, intent);
                finish();
            }
        }
    }

    /**
     * Populate mRecentsMedias with the images retrieved from the MediaStore images.
     * Max number of retrieved images is set to 12.
     */
    private void addImagesThumbnails() {
        final String[] projection = {MediaStore.Images.ImageColumns._ID, MediaStore.Images.ImageColumns.DATE_TAKEN};
        Cursor thumbnailsCursor = null;
        String where = MediaStore.Images.ImageColumns.MIME_TYPE + " = 'image/jpeg'";

        try {
            thumbnailsCursor = this.getContentResolver().query(MediaStore.Images.Media.EXTERNAL_CONTENT_URI,
                    projection, // Which columns to return
                    where,      // Return all jpeg files
                    null,
                    MediaStore.Images.ImageColumns.DATE_TAKEN + " DESC LIMIT "+ GALLERY_TABLE_ITEM_SIZE);
        } catch (Exception e) {
            Log.e(LOG_TAG, "addImagesThumbnails" + e.getLocalizedMessage());
        }

        if (null != thumbnailsCursor) {
            int timeIndex = thumbnailsCursor.getColumnIndex(MediaStore.Images.ImageColumns.DATE_TAKEN);
            int idIndex = thumbnailsCursor.getColumnIndex(MediaStore.Images.ImageColumns._ID);

            if (thumbnailsCursor.moveToFirst()) {
                do {
                    try {
                        RecentMedia recentMedia = new RecentMedia();
                        recentMedia.mIsVideo = false;

                        String id = thumbnailsCursor.getString(idIndex);
                        String dateAsString = thumbnailsCursor.getString(timeIndex);
                        recentMedia.mCreationTime = Long.parseLong(dateAsString);

                        recentMedia.mThumbnail = MediaStore.Images.Thumbnails.getThumbnail(this.getContentResolver(), Long.parseLong(id), MediaStore.Images.Thumbnails.MINI_KIND, null);
                        recentMedia.mFileUri = Uri.parse(MediaStore.Images.Media.EXTERNAL_CONTENT_URI.toString() + "/" + id);

                        int rotationAngle = ImageUtils.getRotationAngleForBitmap(VectorMediasPickerActivity.this, recentMedia.mFileUri);

                        if (0 != rotationAngle) {
                            android.graphics.Matrix bitmapMatrix = new android.graphics.Matrix();
                            bitmapMatrix.postRotate(rotationAngle);
                            recentMedia.mThumbnail = Bitmap.createBitmap(recentMedia.mThumbnail, 0, 0, recentMedia.mThumbnail.getWidth(), recentMedia.mThumbnail.getHeight(), bitmapMatrix, false);
                        }

                        // Note: getThumbnailUriFromMediaStorage() can return null for non jpeg images (ie png).
                        // We could then use the bitmap(mThumbnail)) that is never null, but with no rotation applied
                        mRecentsMedias.add(recentMedia);
                    } catch (Exception e) {
                        Log.e(LOG_TAG, "## addImagesThumbnails(): Msg=" + e.getMessage());
                    }
                } while (thumbnailsCursor.moveToNext());
            }
        }

        Log.e(LOG_TAG, "## addImagesThumbnails(): " + mRecentsMedias.size());
    }

    private int getMediaStoreImageCount(){
        int retValue = 0;
        Cursor thumbnailsCursor = null;
        String where = MediaStore.Images.ImageColumns.MIME_TYPE + " = 'image/jpeg'";

        try {
            thumbnailsCursor = this.getContentResolver().query(MediaStore.Images.Media.EXTERNAL_CONTENT_URI,
                    null, // no projection
                    where,
                    null,
                    MediaStore.Images.ImageColumns.DATE_TAKEN + " DESC LIMIT "+ GALLERY_TABLE_ITEM_SIZE);
        } catch (Exception e) {
            Log.e(LOG_TAG, "addImagesThumbnails" + e.getLocalizedMessage());
        }

        if (null != thumbnailsCursor) {
            retValue = thumbnailsCursor.getCount();
        }

        return retValue;
    }

    private int getGalleryRowsCount() {
        int rowsCountRetVal = 0;

        mGalleryImageCount = getMediaStoreImageCount();
        if((0==mGalleryImageCount) || (0 != (mGalleryImageCount%GALLERY_COLUMN_COUNT))) {
            rowsCountRetVal = (mGalleryImageCount/GALLERY_COLUMN_COUNT) +1;
        } else {
            rowsCountRetVal = mGalleryImageCount/GALLERY_COLUMN_COUNT;
            mGalleryImageCount--; // save one cell for the folder icon
        }

        return rowsCountRetVal;
    }

    /**
     * Populate the gallery view with the image/video contents.
     */
    private void refreshRecentsMediasList() {
        // start the pregress bar and disable the take button
        final RelativeLayout progressBar = (RelativeLayout)(findViewById(R.id.medias_preview_progress_bar_layout));
        progressBar.setVisibility(View.VISIBLE);
        mTakeImageView.setEnabled(false);
        mTakeImageView.setAlpha(CommonActivityUtils.UTILS_OPACITY_HALF);

        mRecentsMedias.clear();

        // run away from the UI thread
        mFileHandler.post(new Runnable() {
            @Override
            public void run() {
                // populate the image thumbnails from multimedia store
                addImagesThumbnails();

                Collections.sort(mRecentsMedias, new Comparator<RecentMedia>() {
                    @Override
                    public int compare(RecentMedia r1, RecentMedia r2) {
                        long t1 = r1.mCreationTime;
                        long t2 = r2.mCreationTime;

                        // sort from the most recent
                        return -(t1 < t2 ? -1 : (t1 == t2 ? 0 : 1));
                    }
                });

                // update the UI part
                VectorMediasPickerActivity.this.runOnUiThread(new Runnable() {
                    @Override
                    public void run() {
                        buildGalleryImageTableLayout();
                        progressBar.setVisibility(View.GONE);
                        mTakeImageView.setEnabled(true);
                        mTakeImageView.setAlpha(CommonActivityUtils.UTILS_OPACITY_NONE);
                    }
                });
            }
        });
    }

    /**
     * Build the image gallery widget programmatically.
     */
    private void buildGalleryImageTableLayout() {
        final int CELL_MARGIN = 2;
        TableRow tableRow = null;
        ImageView imageView = null;
        int tableLayoutWidth = 0;
        int cellWidth = 0;
        int cellHeight = 0;
        int itemIndex = 0;
        boolean isIconFolderAdded= false;
        ImageView.ScaleType scaleType = ImageView.ScaleType.FIT_CENTER;
        TableRow.LayoutParams rawLayoutParams = null;

        if(null != mGalleryTableLayout) {
            mGalleryTableLayout.removeAllViews();
            mGalleryTableLayout.setBackgroundColor(Color.WHITE);
            tableLayoutWidth = mGalleryTableLayout.getWidth();

            DisplayMetrics metrics = new DisplayMetrics();
            getWindowManager().getDefaultDisplay().getMetrics(metrics);
            tableLayoutWidth = metrics.widthPixels;

            // raw layout configuration
            cellWidth = tableLayoutWidth / GALLERY_COLUMN_COUNT;
            cellHeight = cellWidth;
            if(0 == tableLayoutWidth) {
                // fall back
                scaleType = ImageView.ScaleType.FIT_XY;
                rawLayoutParams = new TableRow.LayoutParams(ViewGroup.LayoutParams.MATCH_PARENT, ViewGroup.LayoutParams.MATCH_PARENT);
            } else {
                scaleType = ImageView.ScaleType.FIT_CENTER;
                rawLayoutParams = new TableRow.LayoutParams(cellWidth, cellHeight);
            }
            rawLayoutParams.setMargins(CELL_MARGIN, CELL_MARGIN, CELL_MARGIN, CELL_MARGIN);

            RecentMedia recentMedia;
            // loop to produce full raws filled in, with an icon folder in last cell
            for(itemIndex=0; itemIndex<mGalleryImageCount; itemIndex++) {
                try {
                    recentMedia = mRecentsMedias.get(itemIndex);
                } catch (IndexOutOfBoundsException e) {
                    recentMedia = null;
                }

                // detect raw is complete
                if (0 == (itemIndex % GALLERY_COLUMN_COUNT)) {
                    if (null != tableRow) {
                        mGalleryTableLayout.addView(tableRow);
                    }
                    tableRow = new TableRow(this);
                }

                // build the image image view in the raw
                if(null != recentMedia) {
                    imageView = new ImageView(this);

                    if (null != recentMedia.mThumbnail) {
                        imageView.setImageBitmap(recentMedia.mThumbnail);
                    } else {
                        imageView.setImageURI(recentMedia.mFileUri);
                    }

                    imageView.setBackgroundColor(getResources().getColor(android.R.color.black));
                    imageView.setScaleType(scaleType);
                    final RecentMedia finalRecentMedia = recentMedia;
                    imageView.setOnClickListener(new View.OnClickListener() {
                        @Override
                        public void onClick(View v) {
                            onClickGalleryImage(finalRecentMedia);
                        }
                    });
                    tableRow.addView(imageView, rawLayoutParams);
                }
            }

            // add the icon folder in last cell
            imageView = new ImageView(this);
            imageView.setImageResource(R.drawable.ic_material_folder_green_vector);
            imageView.setScaleType(scaleType);
            imageView.setOnClickListener(new View.OnClickListener() {
                @Override
                public void onClick(View v) {
                    openFileExplorer();
                }
            });

            if(0 == itemIndex) {
                tableRow = new TableRow(this);
            }

            tableRow.addView(imageView, rawLayoutParams);

            // do not forget to add last row
            if (null != tableRow) {
                mGalleryTableLayout.addView(tableRow/*, tableLayoutParams*/);
            }

            mGalleryTableLayout.startAnimation(AnimationUtils.loadAnimation(getApplicationContext(), android.R.anim.slide_in_left));
        } else {
            Log.w(LOG_TAG, "## buildGalleryImageTableLayout(): failure - TableLayout widget missing");
        }
    }

    private void onClickGalleryImage(final RecentMedia aMediaItem){
        mCamera.stopPreview();

        // add the selected image to be returned by the activity
        mSelectedRecents.add(aMediaItem);

        // display the image as preview
        if (null != aMediaItem.mThumbnail) {
            // non jpeg flow (ie png)
            updateUiConfiguration(UI_SHOW_TAKEN_IMAGE, IMAGE_ORIGIN_GALLERY);
            mImagePreviewImageView.setImageBitmap(aMediaItem.mThumbnail);
            // save bitmap to speed up UI restore (life cycle)
            VectorApp.setSavedCameraImagePreview(aMediaItem.mThumbnail);
        } else if(null != aMediaItem.mFileUri) {
            displayAndRotatePreviewImageAsync(null, aMediaItem.mFileUri, IMAGE_ORIGIN_GALLERY);
            mImagePreviewImageView.setTag(aMediaItem.mFileUri);
        }
    }

    /**
     * Take a picture of the current preview
     */
    private void takeImage() {
        if (null != mCamera) {
            mCamera.autoFocus(new Camera.AutoFocusCallback() {
                public void onAutoFocus(boolean success, Camera camera) {
                    if (success) {
                        mCamera.takePicture(null, null, new Camera.PictureCallback() {
                            @Override
                            public void onPictureTaken(byte[] data, Camera camera) {
                                ByteArrayInputStream inputStream = new ByteArrayInputStream(data);
                                File dstFile = new File(getCacheDir().getAbsolutePath(), "edited.jpg");

                                // remove any previously saved image
                                if (dstFile.exists()) {
                                    dstFile.delete();
                                }

                                // Copy source file to destination
                                FileOutputStream outputStream = null;
                                try {

                                    dstFile.createNewFile();

                                    outputStream = new FileOutputStream(dstFile);

                                    byte[] buffer = new byte[1024 * 10];
                                    int len;
                                    while ((len = inputStream.read(buffer)) != -1) {
                                        outputStream.write(buffer, 0, len);
                                    }

                                    mShootedPicturePath = dstFile.getAbsolutePath();
                                    displayAndRotatePreviewImageAsync(mShootedPicturePath, null, IMAGE_ORIGIN_CAMERA);

                                    // force to stop preview:
                                    // some devices do not stop preview after the picture was taken (ie. G6 edge)
                                    mCamera.stopPreview();
                                } catch (Exception e) {
                                    Toast.makeText(VectorMediasPickerActivity.this, "Exception takeImage(): " + e.getLocalizedMessage(), Toast.LENGTH_SHORT).show();
                                } finally {
                                    // Close resources
                                    try {
                                        if (inputStream != null)
                                            inputStream.close();

                                        if (outputStream != null)
                                            outputStream.close();
                                    } catch (Exception e) {
                                        Log.e(LOG_TAG, "## takeImage(): EXCEPTION Msg=" + e.getMessage());
                                    }
                                }
                            }
                        });
                    }
                }
            });
        }
    }

    /**
     * Create a thumbnail from an image URL if there are some exif metadata which implies to rotate
     * the image.
     * @param aImageUrl the image url
     * @return a thumbnail if the exif metadata implies to rotate the image.
     */
    private Bitmap createPhotoThumbnail(final String aImageUrl) {
        Bitmap bitmapRetValue = null;

        // sanity check
        if(null != aImageUrl) {

            Uri imageUri = Uri.fromFile(new File(aImageUrl));
            int rotationAngle = ImageUtils.getRotationAngleForBitmap(VectorMediasPickerActivity.this, imageUri);

            // the exif metadata implies a rotation
            if (0 != rotationAngle) {
                // create a thumbnail

                BitmapFactory.Options options = new BitmapFactory.Options();
                options.inPreferredConfig = Bitmap.Config.ARGB_8888;
                options.outWidth = -1;
                options.outHeight = -1;

                try {
                    final String filename = imageUri.getPath();
                    FileInputStream imageStream = new FileInputStream(new File(filename));

                    // create a thumbnail
                    InputStream stream = ImageUtils.resizeImage(imageStream, 1024, 0, 100);
                    imageStream.close();

                    Bitmap bitmap = BitmapFactory.decodeStream(stream, null, options);

                    // apply a rotation
                    android.graphics.Matrix bitmapMatrix = new android.graphics.Matrix();
                    bitmapMatrix.postRotate(rotationAngle);
                    bitmap = Bitmap.createBitmap(bitmap, 0, 0, bitmap.getWidth(), bitmap.getHeight(), bitmapMatrix, false);

                    bitmapRetValue = bitmap;

                    System.gc();

                } catch (OutOfMemoryError e) {
                    Log.e(LOG_TAG, "createThumbnail : out of memory");
                } catch (Exception e) {
                    Log.e(LOG_TAG, "createThumbnail " + e.getMessage());
                }
            }
        }

        return bitmapRetValue;
    }

//
//    int rotationAngle = ImageUtils.getRotationAngleForBitmap(VectorMediasPickerActivity.this, recentMedia.mFileUri);
//
//    if (0 != rotationAngle) {
//        android.graphics.Matrix bitmapMatrix = new android.graphics.Matrix();
//        bitmapMatrix.postRotate(rotationAngle);
//        recentMedia.mThumbnail = Bitmap.createBitmap(recentMedia.mThumbnail, 0, 0, recentMedia.mThumbnail.getWidth(), recentMedia.mThumbnail.getHeight(), bitmapMatrix, false);
//    }


    /**
     * Display and prepare the image image preview. If the image has been rotated when saved
     * (ie. Samsung devices), the rotation is canceled before display.
     *
     * @param aCameraImageUrl image ref
     * @param aGalleryImageUri image ref as an Uri
     * @param aOrigin CAMERA or GALLERY
     */
    private void displayAndRotatePreviewImageAsync(final String aCameraImageUrl, final Uri aGalleryImageUri, final int aOrigin){
        final RelativeLayout progressBar = (RelativeLayout)(findViewById(R.id.medias_preview_progress_bar_layout));
        progressBar.setVisibility(View.VISIBLE);
        mTakeImageView.setEnabled(false);

        Bitmap newBitmap = null;
        Uri defaultUri = null;

        if (IMAGE_ORIGIN_CAMERA == aOrigin) {
            newBitmap = mCameraTextureView.getBitmap();
            if (null == newBitmap) {
                newBitmap = createPhotoThumbnail(aCameraImageUrl);
            }
            defaultUri = Uri.fromFile(new File(aCameraImageUrl));
        } else {
            // in gallery
            defaultUri = aGalleryImageUri;
        }

        // save bitmap to speed up UI restore (life cycle)
        VectorApp.setSavedCameraImagePreview(newBitmap);

        // update the UI part
        if (null != newBitmap) {// from camera
            mImagePreviewImageView.setImageBitmap(newBitmap);
        } else {// from gallery (only jpeg flow)
            mImagePreviewImageView.setImageURI(defaultUri);
        }

        mTakeImageView.setEnabled(true);
        updateUiConfiguration(UI_SHOW_TAKEN_IMAGE, aOrigin);
        progressBar.setVisibility(View.GONE);
    }


    private Bitmap captureBitmapFriomSurfaceView(){
        Bitmap screen=null;
        try {
            int surfaceViewWidth = mCameraSurfaceView.getWidth();
            int surfaceViewHeight = mCameraSurfaceView.getHeight();
            Bitmap.Config conf = Bitmap.Config.RGB_565;
            Bitmap image = Bitmap.createBitmap(surfaceViewWidth, surfaceViewHeight, conf);

            Canvas canvas = mCameraSurfaceHolder.lockCanvas();
            int canvasWidth = canvas.getWidth();
            int canvasHeight = canvas.getHeight();
            canvas.setBitmap(image);
            Paint backgroundPaint = new Paint();
            backgroundPaint.setARGB(255, 40, 40, 40);
            canvas.drawRect(0, 0, canvasWidth, canvasHeight, backgroundPaint);
            mCameraSurfaceView.draw(canvas);

            screen = Bitmap.createBitmap(image, 0, 0, surfaceViewWidth, surfaceViewHeight);

        } catch (Exception e){

        }
        return screen;
    }


    /**
     * Update the UI according to camera action. Two UIs are displayed:
     * the camera preview (default configuration) and the taken picture (when
     * the user took a picture via the camera or has chosen one from the gallery)
     *
     * When the taken image is displayed, only two buttons are displayed: attach
     * the current image or re take another image with the camera.
     * We also have to distinguish the origin of the taken image: from the camera
     * or from the gallery.
     *
     * @param aIsTakenImageDisplayed true to display the taken image, false to show the camera preview
     * @param aImageOrigin IMAGE_ORIGIN_CAMERA or IMAGE_ORIGIN_GALLERY
     */
    private void updateUiConfiguration(boolean aIsTakenImageDisplayed, int aImageOrigin){
        // save current configuration for lifecyle management
        mIsTakenImageDisplayed = aIsTakenImageDisplayed;
        mTakenImageOrigin = aImageOrigin;

        if (false == aIsTakenImageDisplayed) {
            // clear the selected image from the gallery (if any)
            mSelectedRecents.clear();
        }

        if (aIsTakenImageDisplayed) {
            mShootedImagePreviewLayout.setVisibility(View.VISIBLE);
            mPreviewScrollView.setVisibility(View.GONE);
        }
        else {
            // the default UI: hide gallery preview, show the surface view
            mPreviewScrollView.setVisibility(View.VISIBLE);
            mShootedImagePreviewLayout.setVisibility(View.GONE);
        }
    }

    /**
     * Start the camera preview
     */
    private void startCameraPreview() {
        if (null != mCamera) {
            mCamera.startPreview();
            adjustScrollViewSize();
        }
    }

    /**
     * Cancel the current image preview, and setup the UI to
     * start a new image capture.
     */
    private void reTakeImage() {
        mShootedPicturePath = null;
        mSelectedRecents.clear();

        startCameraPreview();
        // init UI: "take picture" button is displayed and the cancel & attach buttons are hidden
        updateUiConfiguration(UI_SHOW_CAMERA_PREVIEW, IMAGE_ORIGIN_CAMERA);
    }

    /**
     * "attach image" dispatcher.
     *
     * @param aImageOrigin camera, otherwise gallery
     */
    private void attachImageFrom(int aImageOrigin) {
        if(IMAGE_ORIGIN_CAMERA == aImageOrigin){
            attachImageFromCamera();
        }
        else if(IMAGE_ORIGIN_GALLERY == aImageOrigin){
            attachImageFrommGallery();
        }
        else {
            Log.w(LOG_TAG,"## attachImageFrom(): unknown image origin");
        }
    }

    /**
     * Return the taken image from the camera to the calling activity.
     * This method returns to the calling activity.
     */
    private void attachImageFromCamera() {
        try {
            // sanity check
            if (null != mShootedPicturePath) {
                Uri uri = Uri.fromFile(new File(mShootedPicturePath));

                // provide the Uri
                Bundle conData = new Bundle();
                Intent intent = new Intent();
                intent.setData(uri);
                intent.putExtras(conData);
                setResult(RESULT_OK, intent);
            }
        } catch (Exception e) {
            setResult(RESULT_CANCELED, null);

        } finally {
            // clean footprint in App
            VectorApp.setSavedCameraImagePreview(null);
            finish();
        }
    }

    private void openFileExplorer() {
        Intent fileIntent = new Intent(Intent.ACTION_PICK);

        if (Build.VERSION.SDK_INT >= Build.VERSION_CODES.JELLY_BEAN_MR2) {
            fileIntent.putExtra(Intent.EXTRA_ALLOW_MULTIPLE, true);
        }
        // did not find a way to filter image and video files
        fileIntent.setType(CommonActivityUtils.MIME_TYPE_IMAGE_ALL);
        startActivityForResult(fileIntent, REQUEST_MEDIAS);
    }

    /**
     * Return the taken image from the gallery to the calling activity.
     * This method returns to the calling activity.
     */
    @SuppressLint("NewApi")
    private void attachImageFrommGallery() {

        Bundle conData = new Bundle();
        Intent intent = new Intent();

        if ((mSelectedRecents.size() == 1) || (Build.VERSION.SDK_INT < Build.VERSION_CODES.JELLY_BEAN_MR2)) {
            // provide the Uri
            intent.setData(mSelectedRecents.get(0).mFileUri);
        } else if (mSelectedRecents.size() > 0) {
            ClipData.Item firstUri = new ClipData.Item(null, null, null, mSelectedRecents.get(0).mFileUri);
            String[] mimeType = { "*/*" };
            ClipData clipData = new ClipData("", mimeType, firstUri);

            for(int index = 1; index < mSelectedRecents.size(); index++) {
                ClipData.Item item = new ClipData.Item(null, null, null, mSelectedRecents.get(index).mFileUri);
                clipData.addItem(item);
            }
            intent.setClipData(clipData);
        } else {
            // attach after a screen rotation, the file uri must was saved in the tag
            Uri uriSavedFromLifeCycle = (Uri) mImagePreviewImageView.getTag();
            if(null != uriSavedFromLifeCycle)
                intent.setData(uriSavedFromLifeCycle);
        }

        intent.putExtras(conData);
        setResult(RESULT_OK, intent);
        // clean footprint in App
        VectorApp.setSavedCameraImagePreview(null);
        finish();
    }

    /**
     * Switch camera (front <-> back)
     */
    private void onSwitchCamera() {
        // can only switch if the device has more than two camera
        if (Camera.getNumberOfCameras() >= 2) {

            // stop camera
            if (null != mCameraTextureView) {
                mCamera.stopPreview();
            }
            mCamera.release();

            if (mCameraId == Camera.CameraInfo.CAMERA_FACING_BACK) {
                mCameraId = Camera.CameraInfo.CAMERA_FACING_FRONT;
            } else {
                mCameraId = Camera.CameraInfo.CAMERA_FACING_BACK;
            }

            mCamera = Camera.open(mCameraId);

            // set the full quality picture, rotation angle
            initCameraSettings();

            try {
                mCamera.setPreviewTexture(mSurfaceTexture);
            } catch (IOException e) {
                Log.e(LOG_TAG, "## onSwitchCamera(): setPreviewTexture EXCEPTION Msg=" + e.getMessage());
            }

            mCamera.startPreview();
            adjustScrollViewSize();
        }
    }

    /**
     * Define the camera rotation (preview and recording).
     */
    private void initCameraSettings() {
        android.hardware.Camera.CameraInfo info = new android.hardware.Camera.CameraInfo();
        android.hardware.Camera.getCameraInfo(mCameraId, info);

        int rotation = this.getWindowManager().getDefaultDisplay().getRotation();
        int degrees = 0;
        switch (rotation) {
            case Surface.ROTATION_0: degrees = 0; break;
            case Surface.ROTATION_90: degrees = 90; break;
            case Surface.ROTATION_180: degrees = 180; break;
            case Surface.ROTATION_270: degrees = 270; break;
        }

        int previewRotation;
        int imageRotation;

        if (info.facing == Camera.CameraInfo.CAMERA_FACING_FRONT) {
            imageRotation = previewRotation = (info.orientation + degrees) % 360;
            previewRotation = (360 - previewRotation) % 360;  // compensate the mirror
        } else {  // back-facing
            imageRotation = previewRotation = (info.orientation - degrees + 360) % 360;
        }

        mCameraOrientation = previewRotation;
        mCamera.setDisplayOrientation(previewRotation);

        Camera.Parameters params = mCamera.getParameters();

        // apply the rotation
        params.setRotation(imageRotation);

<<<<<<< HEAD
    private void playShutterSound(){
        MediaActionSound sound = new MediaActionSound();
        sound.play(MediaActionSound.SHUTTER_CLICK);
    }
=======
        // set the best quality
        List<Camera.Size> supportedSizes = params.getSupportedPictureSizes();
        if (supportedSizes.size() > 0) {
>>>>>>> ad251f1c

            // search the highest image quality
            // they are not always sorted in the same order (sometimes it is asc sort ..)
            Camera.Size maxSizePicture = supportedSizes.get(0);
            long mult = maxSizePicture.width * maxSizePicture.height;

            for(int i = 1; i < supportedSizes.size(); i++) {
                Camera.Size curSizePicture = supportedSizes.get(i);
                long curMult = curSizePicture.width * curSizePicture.height;

                if (curMult > mult) {
                    mult = curMult;
                    maxSizePicture = curSizePicture;
                }
            }

            // and use it.
            params.setPictureSize(maxSizePicture.width, maxSizePicture.height);
        }

        params.setFocusMode(Camera.Parameters.FOCUS_MODE_AUTO);

        mCamera.setParameters(params);
    }

    @Override
    public void onSurfaceTextureAvailable(SurfaceTexture surface, int width, int height) {
        mCamera = Camera.open(mCameraId);

        // fall back: the camera initialisation failed
        if (null == mCamera) {
            mCamera = Camera.open((Camera.CameraInfo.CAMERA_FACING_BACK == mCameraId) ? Camera.CameraInfo.CAMERA_FACING_FRONT : Camera.CameraInfo.CAMERA_FACING_BACK);
        }

        // cannot start the cam
        if (null == mCamera) {
            Log.w(LOG_TAG,"## surfaceCreated() camera creation failed");
            return;
        }

        try {
            mSurfaceTexture = surface;
            mCamera.setPreviewTexture(surface);
            initCameraSettings();

            Camera.Size previewSize = mCamera.getParameters().getPreviewSize();
            android.hardware.Camera.CameraInfo info = new android.hardware.Camera.CameraInfo();

            //  Valid values are 0, 90, 180, and 270 (0 = landscape)
            if ((mCameraOrientation == 90) || (mCameraOrientation == 270)) {
                int tmp = previewSize.width;
                previewSize.width = previewSize.height;
                previewSize.height = tmp;
            }

            // check that the aspect ratio is kept
            int sourceRatio = previewSize.height * 100 / previewSize.width;
            int dstRatio = height * 100 / width;

            if (sourceRatio != dstRatio) {
                int newWidth;
                int newHeight;

                newHeight = height;
                newWidth = (int) (((float) newHeight) * previewSize.width / previewSize.height);

                if (newWidth > width) {
                    newWidth = width;
                    newHeight = (int) (((float) newWidth) * previewSize.height / previewSize.width);
                }

                ViewGroup.LayoutParams layout = mCameraTextureView.getLayoutParams();
                layout.width = newWidth;
                layout.height = newHeight;
                mCameraTextureView.setLayoutParams(layout);

                mCameraPreviewHeight = (int) (mScreenHeight * SURFACE_VIEW_HEIGHT_RATIO);

                if (layout.height < mCameraPreviewHeight) {
                    mCameraPreviewHeight = layout.height;

                    // the height of the relative layout containing the texture view
                    mCameraPreviewLayout = (RelativeLayout) findViewById(R.id.medias_picker_camera_preview_layout);
                    RelativeLayout.LayoutParams previewLayoutParams = (RelativeLayout.LayoutParams) mCameraPreviewLayout.getLayoutParams();
                    previewLayoutParams.height = mCameraPreviewHeight;

                    mCameraPreviewLayout.setLayoutParams(previewLayoutParams);

                    // define the gallery height: height of the texture view + height of the gallery (total sum > screen height to allow scrolling)
                    mPreviewAndGalleryLayout = (RelativeLayout) findViewById(R.id.medias_picker_preview_gallery_layout);
                    computeGalleryHeight();
                }
            }

            mCamera.startPreview();

        } catch (Exception e) {
            if (null != mCamera) {
                mCamera.stopPreview();
                mCamera.release();
                mCamera = null;
            }
        }
    }

    @Override
    public void onSurfaceTextureSizeChanged(SurfaceTexture surface, int width, int height) {
    }

    @Override
    public void onSurfaceTextureUpdated(SurfaceTexture surface) {

    }

    @Override
    public boolean onSurfaceTextureDestroyed(SurfaceTexture surface) {
        mCamera.stopPreview();
        mCamera.release();
        mSurfaceTexture = null;
        mCamera = null;
        return true;
    }

    // *********************************************************************************************
}<|MERGE_RESOLUTION|>--- conflicted
+++ resolved
@@ -24,12 +24,8 @@
 import android.graphics.BitmapFactory;
 import android.graphics.Canvas;
 import android.graphics.Color;
-<<<<<<< HEAD
-import android.graphics.Paint;
+import android.graphics.SurfaceTexture;
 import android.media.MediaActionSound;
-=======
-import android.graphics.SurfaceTexture;
->>>>>>> ad251f1c
 import android.net.Uri;
 import android.os.Build;
 import android.os.Bundle;
@@ -787,16 +783,6 @@
         return bitmapRetValue;
     }
 
-//
-//    int rotationAngle = ImageUtils.getRotationAngleForBitmap(VectorMediasPickerActivity.this, recentMedia.mFileUri);
-//
-//    if (0 != rotationAngle) {
-//        android.graphics.Matrix bitmapMatrix = new android.graphics.Matrix();
-//        bitmapMatrix.postRotate(rotationAngle);
-//        recentMedia.mThumbnail = Bitmap.createBitmap(recentMedia.mThumbnail, 0, 0, recentMedia.mThumbnail.getWidth(), recentMedia.mThumbnail.getHeight(), bitmapMatrix, false);
-//    }
-
-
     /**
      * Display and prepare the image image preview. If the image has been rotated when saved
      * (ie. Samsung devices), the rotation is canceled before display.
@@ -837,32 +823,6 @@
         mTakeImageView.setEnabled(true);
         updateUiConfiguration(UI_SHOW_TAKEN_IMAGE, aOrigin);
         progressBar.setVisibility(View.GONE);
-    }
-
-
-    private Bitmap captureBitmapFriomSurfaceView(){
-        Bitmap screen=null;
-        try {
-            int surfaceViewWidth = mCameraSurfaceView.getWidth();
-            int surfaceViewHeight = mCameraSurfaceView.getHeight();
-            Bitmap.Config conf = Bitmap.Config.RGB_565;
-            Bitmap image = Bitmap.createBitmap(surfaceViewWidth, surfaceViewHeight, conf);
-
-            Canvas canvas = mCameraSurfaceHolder.lockCanvas();
-            int canvasWidth = canvas.getWidth();
-            int canvasHeight = canvas.getHeight();
-            canvas.setBitmap(image);
-            Paint backgroundPaint = new Paint();
-            backgroundPaint.setARGB(255, 40, 40, 40);
-            canvas.drawRect(0, 0, canvasWidth, canvasHeight, backgroundPaint);
-            mCameraSurfaceView.draw(canvas);
-
-            screen = Bitmap.createBitmap(image, 0, 0, surfaceViewWidth, surfaceViewHeight);
-
-        } catch (Exception e){
-
-        }
-        return screen;
     }
 
 
@@ -1084,16 +1044,9 @@
         // apply the rotation
         params.setRotation(imageRotation);
 
-<<<<<<< HEAD
-    private void playShutterSound(){
-        MediaActionSound sound = new MediaActionSound();
-        sound.play(MediaActionSound.SHUTTER_CLICK);
-    }
-=======
         // set the best quality
         List<Camera.Size> supportedSizes = params.getSupportedPictureSizes();
         if (supportedSizes.size() > 0) {
->>>>>>> ad251f1c
 
             // search the highest image quality
             // they are not always sorted in the same order (sometimes it is asc sort ..)
@@ -1114,9 +1067,25 @@
             params.setPictureSize(maxSizePicture.width, maxSizePicture.height);
         }
 
-        params.setFocusMode(Camera.Parameters.FOCUS_MODE_AUTO);
-
-        mCamera.setParameters(params);
+        try {
+            mCamera.setParameters(params);
+        } catch (Exception e) {
+            Log.e(LOG_TAG, "## onSwitchCamera(): initCameraSettings set size fails EXCEPTION Msg=" + e.getMessage());
+        }
+
+
+        // set auto focus
+        try {
+            params.setFocusMode(Camera.Parameters.FOCUS_MODE_AUTO);
+            mCamera.setParameters(params);
+        } catch (Exception e) {
+            Log.e(LOG_TAG, "## onSwitchCamera(): initCameraSettings set auto focus fails EXCEPTION Msg=" + e.getMessage());
+        }
+    }
+
+    private void playShutterSound() {
+        MediaActionSound sound = new MediaActionSound();
+        sound.play(MediaActionSound.SHUTTER_CLICK);
     }
 
     @Override
