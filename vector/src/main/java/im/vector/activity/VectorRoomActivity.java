/*
 * Copyright 2015 OpenMarket Ltd
 *
 * Licensed under the Apache License, Version 2.0 (the "License");
 * you may not use this file except in compliance with the License.
 * You may obtain a copy of the License at
 *
 *     http://www.apache.org/licenses/LICENSE-2.0
 *
 * Unless required by applicable law or agreed to in writing, software
 * distributed under the License is distributed on an "AS IS" BASIS,
 * WITHOUT WARRANTIES OR CONDITIONS OF ANY KIND, either express or implied.
 * See the License for the specific language governing permissions and
 * limitations under the License.
 */

package im.vector.activity;

import android.annotation.SuppressLint;
import android.app.AlertDialog;
import android.app.NotificationManager;
import android.content.ClipData;
import android.content.ContentResolver;
import android.content.Context;
import android.content.DialogInterface;
import android.content.Intent;
import android.database.Cursor;
import android.graphics.Bitmap;
import android.graphics.BitmapFactory;
import android.net.Uri;
import android.os.Build;
import android.os.HandlerThread;
import android.os.ParcelFileDescriptor;
import android.provider.MediaStore;
import android.provider.OpenableColumns;
import android.support.v4.app.FragmentManager;
import android.os.Bundle;
import android.text.SpannableString;
import android.text.TextUtils;
import android.text.TextWatcher;
import android.text.style.UnderlineSpan;
import android.util.Log;
import android.view.Menu;
import android.view.MenuItem;
import android.view.MotionEvent;
import android.view.View;
<<<<<<< HEAD
=======
import android.view.ViewGroup;
import android.view.ViewTreeObserver;
import android.view.inputmethod.EditorInfo;
import android.view.inputmethod.InputMethodManager;
>>>>>>> e89f8bb2
import android.webkit.MimeTypeMap;
import android.widget.EditText;
import android.widget.ImageButton;
import android.widget.ImageView;
import android.widget.RelativeLayout;
import android.widget.TextView;
import android.widget.Toast;

import org.matrix.androidsdk.MXSession;
import org.matrix.androidsdk.call.IMXCall;
import org.matrix.androidsdk.data.MyUser;
import org.matrix.androidsdk.data.Room;
import org.matrix.androidsdk.data.RoomState;
import org.matrix.androidsdk.db.MXLatestChatMessageCache;
import org.matrix.androidsdk.db.MXMediasCache;
import org.matrix.androidsdk.fragments.IconAndTextDialogFragment;
import org.matrix.androidsdk.listeners.IMXNetworkEventListener;
import org.matrix.androidsdk.listeners.MXEventListener;
import org.matrix.androidsdk.rest.callback.ApiCallback;
import org.matrix.androidsdk.rest.callback.SimpleApiCallback;
import org.matrix.androidsdk.rest.model.Event;
import org.matrix.androidsdk.rest.model.FileMessage;
import org.matrix.androidsdk.rest.model.MatrixError;
import org.matrix.androidsdk.rest.model.Message;
import org.matrix.androidsdk.rest.model.RoomMember;
import org.matrix.androidsdk.util.ImageUtils;
import org.matrix.androidsdk.util.JsonUtils;
import im.vector.Matrix;
import im.vector.R;
import im.vector.VectorApp;
import im.vector.ViewedRoomTracker;
import im.vector.fragments.VectorMessageListFragment;
import im.vector.fragments.ImageSizeSelectionDialogFragment;
import im.vector.services.EventStreamService;
import im.vector.util.NotificationUtils;
import im.vector.util.ResourceUtils;
import im.vector.util.VectorUtils;

import java.io.File;
import java.io.FileInputStream;
import java.io.FileNotFoundException;
import java.io.FileOutputStream;
import java.io.IOException;
import java.io.InputStream;
import java.util.ArrayList;
import java.util.Collection;
import java.util.List;
import java.util.Timer;
import java.util.TimerTask;

/**
 * Displays a single room with messages.
 */
public class VectorRoomActivity extends MXCActionBarActivity implements VectorMessageListFragment.IListFragmentEventListener {

    public static final String EXTRA_ROOM_ID = "EXTRA_ROOM_ID";
    private static final boolean SHOW_ACTION_BAR_HEADER = true;
    private static final boolean HIDE_ACTION_BAR_HEADER = false;

    // the room is launched but it expects to start the dedicated call activity
    public static final String EXTRA_START_CALL_ID = "EXTRA_START_CALL_ID";

    private static final String TAG_FRAGMENT_MATRIX_MESSAGE_LIST = "TAG_FRAGMENT_MATRIX_MESSAGE_LIST";
    private static final String TAG_FRAGMENT_INVITATION_MEMBERS_DIALOG = "TAG_FRAGMENT_INVITATION_MEMBERS_DIALOG";
    private static final String TAG_FRAGMENT_ATTACHMENTS_DIALOG = "TAG_FRAGMENT_ATTACHMENTS_DIALOG";
    private static final String TAG_FRAGMENT_IMAGE_SIZE_DIALOG = "TAG_FRAGMENT_IMAGE_SIZE_DIALOG";

    private static final String LOG_TAG = "RoomActivity";
    private static final int TYPING_TIMEOUT_MS = 10000;

    private static final String PENDING_THUMBNAIL_URL = "PENDING_THUMBNAIL_URL";
    private static final String PENDING_MEDIA_URL = "PENDING_MEDIA_URL";
    private static final String PENDING_MIMETYPE = "PENDING_MIMETYPE";
    private static final String PENDING_FILENAME = "PENDING_FILENAME";
    private static final String FIRST_VISIBLE_ROW = "FIRST_VISIBLE_ROW";

    private static final String CAMERA_VALUE_TITLE = "attachment"; // Samsung devices need a filepath to write to or else won't return a Uri (!!!)

    // defines the command line operations
    // the user can write theses messages to perform some room events
    private static final String CMD_CHANGE_DISPLAY_NAME = "/nick";
    private static final String CMD_EMOTE = "/me";
    private static final String CMD_JOIN_ROOM = "/join";
    private static final String CMD_KICK_USER = "/kick";
    private static final String CMD_BAN_USER = "/ban";
    private static final String CMD_UNBAN_USER = "/unban";
    private static final String CMD_SET_USER_POWER_LEVEL = "/op";
    private static final String CMD_RESET_USER_POWER_LEVEL = "/deop";

    private static final int REQUEST_FILES = 0;
    private static final int TAKE_IMAGE = 1;
    private static final int CREATE_DOCUMENT = 2;

    // max image sizes
    private static final int LARGE_IMAGE_SIZE  = 2000;
    private static final int MEDIUM_IMAGE_SIZE = 1000;
    private static final int SMALL_IMAGE_SIZE  = 500;
    private static final int KEYBOARD_THRESHOLD_VIEW_SIZE = 1000;

    private VectorMessageListFragment mVectorMessageListFragment;
    private MXSession mSession;
    private Room mRoom;
    private String mMyUserId;

    private MXLatestChatMessageCache mLatestChatMessageCache;
    private MXMediasCache mMediasCache;

    private ImageButton mSendButton;
    private ImageButton mAttachmentsButton;
    private ImageButton mCallButton;
    private EditText mEditText;
    private ImageView mAvatarImageView;
    // action bar header
    private TextView mActionBarCustomTitle;
    private TextView mActionBarCustomTopic;
    private ImageView mActionBarCustomArrowImageView;
    private RelativeLayout mRoomHeaderView;
    private TextView mActionBarHeaderRoomName;
    private TextView mActionBarHeaderActiveMembers;
    private TextView mActionBarHeaderRoomTopic;
    private ImageView mActionBarHeaderRoomAvatar;
    private boolean mIsKeyboardDisplayed;
    // keyboard listener to detect when the keyboard is displayed
    private ViewTreeObserver.OnGlobalLayoutListener mKeyboardListener;

    // notifications area
    private View mNotificationsArea;
    private View mTypingIcon;
    private View mErrorIcon;
    private TextView mNotificationsMessageTextView;
    private TextView mErrorMessageTextView;
    private String mLatestTypingMessage;

    // network events
    private IMXNetworkEventListener mNetworkEventListener = new IMXNetworkEventListener() {
        @Override
        public void onNetworkConnectionUpdate(boolean isConnected) {
            refreshNotificationsArea();
        }
    };

    private String mPendingThumbnailUrl;
    private String mPendingMediaUrl;
    private String mPendingMimeType;
    private String mPendingFilename;

    private String mCallId = null;

    private static String mLatestTakePictureCameraUri = null; // has to be String not Uri because of Serializable

    // typing event management
    private Timer mTypingTimer = null;
    private TimerTask mTypingTimerTask;
    private long  mLastTypingDate = 0;

    // scroll to a dedicated index
    private int mScrollToIndex = -1;

    private Boolean mIgnoreTextUpdate = false;

    private AlertDialog mImageSizesListDialog;

    private final MXEventListener mEventListener = new MXEventListener() {

        @Override
        public void onLeaveRoom(String roomId) {
            runOnUiThread(new Runnable() {
                @Override
                public void run() {
                    VectorRoomActivity.this.finish();
                }
            });
        }

        @Override
        public void onLiveEvent(final Event event, RoomState roomState) {
            VectorRoomActivity.this.runOnUiThread(new Runnable() {

                @Override
                public void run() {
                    // The various events that could possibly change the room title
                    if (Event.EVENT_TYPE_STATE_ROOM_NAME.equals(event.type)
                            || Event.EVENT_TYPE_STATE_ROOM_ALIASES.equals(event.type)
                            || Event.EVENT_TYPE_STATE_ROOM_MEMBER.equals(event.type)) {
                        setTitle();
                        updateRoomHeaderMembersStatus();
                    }
                    else if (Event.EVENT_TYPE_STATE_ROOM_TOPIC.equals(event.type)) {
                        Log.d(LOG_TAG, "Updating room topic.");
                        RoomState roomState = JsonUtils.toRoomState(event.content);
                        setTopic(roomState.topic);
                    }
                    else if (Event.EVENT_TYPE_TYPING.equals(event.type)) {
                        Log.d(LOG_TAG, "on room typing");
                        onRoomTypings();
                    }
                    // header room specific
                    else if (Event.EVENT_TYPE_STATE_ROOM_AVATAR.equals(event.type)) {
                        Log.d(LOG_TAG, "Event room avatar");
                        updateRoomHeaderAvatar();
                    }

                    if (!VectorApp.isAppInBackground()) {
                        mRoom.sendReadReceipt();
                    }
                }
            });
        }

        @Override
        public void onRoomInitialSyncComplete(String roomId) {
            runOnUiThread(new Runnable() {
                @Override
                public void run() {
                    // set general room information
                    mVectorMessageListFragment.onInitialMessagesLoaded();
                    updateActionBarTitleAndTopic();
                }
            });
        }

        @Override
        public void onBingRulesUpdate() {
            runOnUiThread(new Runnable() {
                @Override
                public void run() {
                    updateActionBarTitleAndTopic();
                    mVectorMessageListFragment.onBingRulesUpdate();
                }
            });
        }

        @Override
        public void onSendingEvent(Event event) {
            refreshNotificationsArea();
        }

        @Override
        public void onSentEvent(Event event) {
            refreshNotificationsArea();
        }

        @Override
        public void onFailedSendingEvent(Event event) {
            refreshNotificationsArea();
        }

    };

    // *********************************************************************************************
    // IListFragmentEventListener implementation
    /**
     * Listener on the underlying fragment list view.
     * When the list view is scrolled, the header room view must be hidden.
     */
    @Override
    public void onListTouch() {
        enableActionBarHeader(HIDE_ACTION_BAR_HEADER);
    }
    // *********************************************************************************************

    @Override
    protected void onCreate(Bundle savedInstanceState) {
        if (CommonActivityUtils.shouldRestartApp()) {
            Log.e(LOG_TAG, "Restart the application.");
            CommonActivityUtils.restartApp(this);
        }

        super.onCreate(savedInstanceState);
        setContentView(R.layout.activity_vector_room);

        // bind the widgets of the room header view. The room header view is displayed by
        // clicking on the title of the action bar
        mRoomHeaderView = (RelativeLayout) findViewById(R.id.action_bar_header);
        mActionBarHeaderRoomTopic = (TextView)findViewById(R.id.action_bar_header_room_topic);
        mActionBarHeaderRoomName = (TextView)findViewById(R.id.action_bar_header_room_title);
        mActionBarHeaderActiveMembers = (TextView)findViewById(R.id.action_bar_header_room_members);
        mActionBarHeaderRoomAvatar = (ImageView) mRoomHeaderView.findViewById(R.id.avatar_img);
        // hide the header room as soon as the bootom layout (text edit zone) is touched
        findViewById(R.id.room_bottom_layout).setOnTouchListener(new View.OnTouchListener() {
            @Override
            public boolean onTouch(View view, MotionEvent motionEvent) {
                enableActionBarHeader(HIDE_ACTION_BAR_HEADER);
                return false;
            }
        });

        // set the default custom action bar layout,
        // that will be displayed from the custom action bar layout
        setActionBarDefaultCustomLayout();

        Intent intent = getIntent();
        if (!intent.hasExtra(EXTRA_ROOM_ID)) {
            Log.e(LOG_TAG, "No room ID extra.");
            finish();
            return;
        }

        if (intent.hasExtra(EXTRA_START_CALL_ID)) {
            mCallId = intent.getStringExtra(EXTRA_START_CALL_ID);
        }

        // the user has tapped on the "View" notification button
        if ((null != intent.getAction()) && (intent.getAction().startsWith(NotificationUtils.TAP_TO_VIEW_ACTION))) {
            // remove any pending notifications
            NotificationManager notificationsManager = (NotificationManager) this.getSystemService(Context.NOTIFICATION_SERVICE);
            notificationsManager.cancelAll();
        }

        mPendingThumbnailUrl = null;
        mPendingMediaUrl = null;
        mPendingMimeType = null;
        mPendingFilename = null;

        if (null != savedInstanceState) {
            if (savedInstanceState.containsKey(PENDING_THUMBNAIL_URL)) {
                mPendingThumbnailUrl = savedInstanceState.getString(PENDING_THUMBNAIL_URL);
            }

            if (savedInstanceState.containsKey(PENDING_MEDIA_URL)) {
                mPendingMediaUrl = savedInstanceState.getString(PENDING_MEDIA_URL);
            }

            if (savedInstanceState.containsKey(PENDING_MIMETYPE)) {
                mPendingMimeType = savedInstanceState.getString(PENDING_MIMETYPE);
            }

            if (savedInstanceState.containsKey(PENDING_FILENAME)) {
                mPendingFilename = savedInstanceState.getString(PENDING_FILENAME);
            }
        }

        String roomId = intent.getStringExtra(EXTRA_ROOM_ID);
        Log.i(LOG_TAG, "Displaying " + roomId);

        mEditText = (EditText) findViewById(R.id.editText_messageBox);

        // hide the header room as soon as the message input text area is touched
        mEditText.setOnClickListener(new View.OnClickListener() {
            @Override
            public void onClick(View view) {
                enableActionBarHeader(HIDE_ACTION_BAR_HEADER);
            }
        });

        mSendButton = (ImageButton) findViewById(R.id.button_send);
        mSendButton.setOnClickListener(new View.OnClickListener() {

            @Override
            public void onClick(View view) {
                // hide the header room
                enableActionBarHeader(HIDE_ACTION_BAR_HEADER);
                String body = mEditText.getText().toString();
                sendMessage(body);
                mEditText.setText("");
            }
        });

        mCallButton = (ImageButton) findViewById(R.id.button_call);
        mCallButton.setOnClickListener(new View.OnClickListener() {
            @Override
            public void onClick(View v) {
                // hide the header room
                enableActionBarHeader(HIDE_ACTION_BAR_HEADER);
                // TODO implement a dedicated call activity
                // we do not get any design by now
            }
        });

        mAttachmentsButton = (ImageButton) findViewById(R.id.button_attachments);
        mAttachmentsButton.setOnClickListener(new View.OnClickListener() {

            @Override
            public void onClick(View view) {
                // hide the header room
                enableActionBarHeader(HIDE_ACTION_BAR_HEADER);

                FragmentManager fm = getSupportFragmentManager();
                IconAndTextDialogFragment fragment = (IconAndTextDialogFragment) fm.findFragmentByTag(TAG_FRAGMENT_ATTACHMENTS_DIALOG);

                if (fragment != null) {
                    fragment.dismissAllowingStateLoss();
                }

                final Integer[] messages = new Integer[]{
                        R.string.option_send_files,
                        R.string.option_take_photo,
                };

                final Integer[] icons = new Integer[]{
                        R.drawable.ic_material_file,  // R.string.option_send_files
                        R.drawable.ic_material_camera, // R.string.option_take_photo
                };


                fragment = IconAndTextDialogFragment.newInstance(icons, messages, null, VectorRoomActivity.this.getResources().getColor(R.color.vector_text_black_color));
                fragment.setOnClickListener(new IconAndTextDialogFragment.OnItemClickListener() {
                    @Override
                    public void onItemClick(IconAndTextDialogFragment dialogFragment, int position) {
                        Integer selectedVal = messages[position];

                        if (selectedVal == R.string.option_send_files) {
                            VectorRoomActivity.this.launchFileSelectionIntent();
                        } else if (selectedVal == R.string.option_take_photo) {
                            VectorRoomActivity.this.launchCamera();
                        }
                    }
                });

                fragment.show(fm, TAG_FRAGMENT_ATTACHMENTS_DIALOG);
            }
        });

        mEditText.addTextChangedListener(new TextWatcher() {
            @Override
            public void afterTextChanged(android.text.Editable s) {
                MXLatestChatMessageCache latestChatMessageCache = VectorRoomActivity.this.mLatestChatMessageCache;

                String textInPlace = latestChatMessageCache.getLatestText(VectorRoomActivity.this, mRoom.getRoomId());

                // check if there is really an update
                // avoid useless updates (initializations..)
                if (!mIgnoreTextUpdate && !textInPlace.equals(mEditText.getText().toString())) {
                    latestChatMessageCache.updateLatestMessage(VectorRoomActivity.this, mRoom.getRoomId(), mEditText.getText().toString());
                    handleTypingNotification(mEditText.getText().length() != 0);
                }

                manageSendMoreButtons();
            }

            @Override
            public void beforeTextChanged(CharSequence s, int start, int count, int after) {
            }

            @Override
            public void onTextChanged(CharSequence s, int start, int before, int count) {
            }
        });

        // notifications area
        mNotificationsArea = findViewById(R.id.room_notifications_area);
        mTypingIcon = findViewById(R.id.room_typing_animation);
        mNotificationsMessageTextView = (TextView)findViewById(R.id.room_notification_message);
        mErrorIcon = findViewById(R.id.room_error_icon);
        mErrorMessageTextView = (TextView)findViewById(R.id.room_notification_error_message);

        mSession = getSession(intent);

        if (mSession == null) {
            Log.e(LOG_TAG, "No MXSession.");
            finish();
            return;
        }

        mMyUserId = mSession.getCredentials().userId;

        CommonActivityUtils.resumeEventStream(this);

        mRoom = mSession.getDataHandler().getRoom(roomId);

        FragmentManager fm = getSupportFragmentManager();
        mVectorMessageListFragment = (VectorMessageListFragment) fm.findFragmentByTag(TAG_FRAGMENT_MATRIX_MESSAGE_LIST);

        if (mVectorMessageListFragment == null) {
            // this fragment displays messages and handles all message logic
            mVectorMessageListFragment = VectorMessageListFragment.newInstance(mMyUserId, mRoom.getRoomId(), org.matrix.androidsdk.R.layout.fragment_matrix_message_list_fragment);
            fm.beginTransaction().add(R.id.anchor_fragment_messages, mVectorMessageListFragment, TAG_FRAGMENT_MATRIX_MESSAGE_LIST).commit();
        }

        mLatestChatMessageCache = Matrix.getInstance(this).getDefaultLatestChatMessageCache();
        mMediasCache = Matrix.getInstance(this).getMediasCache();

        // some medias must be sent while opening the chat
        if (intent.hasExtra(VectorHomeActivity.EXTRA_ROOM_INTENT)) {
            final Intent mediaIntent = intent.getParcelableExtra(VectorHomeActivity.EXTRA_ROOM_INTENT);

            // sanity check
            if (null != mediaIntent) {
                mEditText.postDelayed(new Runnable() {
                    @Override
                    public void run() {
                        sendMediasIntent(mediaIntent);
                    }
                }, 1000);
            }
        }

        View avatarLayout = findViewById(R.id.room_self_avatar);

        if (null != avatarLayout) {
            mAvatarImageView = (ImageView)avatarLayout.findViewById(R.id.avatar_img);
        }

        refreshSelfAvatar();
    }

    @Override
    public void onSaveInstanceState(Bundle savedInstanceState) {
        // Always call the superclass so it can save the view hierarchy state
        super.onSaveInstanceState(savedInstanceState);

        if (null != mPendingThumbnailUrl) {
            savedInstanceState.putString(PENDING_THUMBNAIL_URL, mPendingThumbnailUrl);
        }

        if (null != mPendingMediaUrl) {
            savedInstanceState.putString(PENDING_MEDIA_URL, mPendingMediaUrl);
        }

        if (null != mPendingMimeType) {
            savedInstanceState.putString(PENDING_MIMETYPE, mPendingMimeType);
        }

        if (null != mPendingFilename) {
            savedInstanceState.putString(PENDING_FILENAME, mPendingFilename);
        }

        savedInstanceState.putInt(FIRST_VISIBLE_ROW, mVectorMessageListFragment.mMessageListView.getFirstVisiblePosition());
    }

    @Override
    protected void onRestoreInstanceState(Bundle savedInstanceState) {
        super.onRestoreInstanceState(savedInstanceState);

        if (savedInstanceState.containsKey(FIRST_VISIBLE_ROW)) {
            // the scroll will be done in resume.
            // the listView will be refreshed so the offset might be lost.
            mScrollToIndex = savedInstanceState.getInt(FIRST_VISIBLE_ROW);
        }
    }

    @Override
    public void onDestroy() {
        if (null != mVectorMessageListFragment) {
            mVectorMessageListFragment.onDestroy();
        }

        super.onDestroy();
    }

    @Override
    protected void onPause() {
        super.onPause();
        // warn other member that the typing is ended
        cancelTypingNotification();

        // listen for room name or topic changes
        mRoom.removeEventListener(mEventListener);

<<<<<<< HEAD
        Matrix.getInstance(this).removeNetworkEventListener(mNetworkEventListener);
=======
        // remove listener on keyboard display
        enableKeyboardShownListener(false);
>>>>>>> e89f8bb2
    }

    @Override
    public void finish() {
        super.finish();

        // do not reset ViewedRoomTracker in onPause
        // else the messages received while the application is in background
        // are marked as unread in the home/recents activity.
        // Assume that the finish method is the right place to manage it.
        ViewedRoomTracker.getInstance().setViewedRoomId(null);
        ViewedRoomTracker.getInstance().setMatrixId(null);
    }

    @Override
    protected void onResume() {
        super.onResume();
        ViewedRoomTracker.getInstance().setViewedRoomId(mRoom.getRoomId());
        ViewedRoomTracker.getInstance().setMatrixId(mSession.getCredentials().userId);

        // listen for room name or topic changes
        mRoom.addEventListener(mEventListener);

        Matrix.getInstance(this).addNetworkEventListener(mNetworkEventListener);

        EventStreamService.cancelNotificationsForRoomId(mSession.getCredentials().userId, mRoom.getRoomId());

        // listen to keyboard display
        enableKeyboardShownListener(true);

        // reset the unread messages counter
        mRoom.sendReadReceipt();

        String cachedText = Matrix.getInstance(this).getDefaultLatestChatMessageCache().getLatestText(this, mRoom.getRoomId());

        if (!cachedText.equals(mEditText.getText().toString())) {
            mIgnoreTextUpdate = true;
            mEditText.setText("");
            mEditText.append(cachedText);
            mIgnoreTextUpdate = false;
        }

        manageSendMoreButtons();

        updateActionBarTitleAndTopic();

        refreshNotificationsArea();

        // refresh the UI : the timezone could have been updated
        mVectorMessageListFragment.refresh();

        // the device has been rotated
        // so try to keep the same top/left item;
        if (mScrollToIndex > 0) {
            mVectorMessageListFragment.mMessageListView.post(new Runnable() {
                @Override
                public void run() {
                    mVectorMessageListFragment.mMessageListView.setSelection(mScrollToIndex);
                    mScrollToIndex = -1;
                }
            });
        }

        if (null != mCallId) {
            IMXCall call = CallViewActivity.getActiveCall();

            // can only manage one call instance.
            // either there is no active call or resume the active one
            if ((null == call) || call.getCallId().equals(mCallId)) {
                final Intent intent = new Intent(VectorRoomActivity.this, CallViewActivity.class);
                intent.putExtra(CallViewActivity.EXTRA_MATRIX_ID, mSession.getCredentials().userId);
                intent.putExtra(CallViewActivity.EXTRA_CALL_ID, mCallId);

                if (null == call) {
                    intent.putExtra(CallViewActivity.EXTRA_AUTO_ACCEPT, "anything");
                }

                VectorRoomActivity.this.runOnUiThread(new Runnable() {
                        @Override
                        public void run() {
                            VectorRoomActivity.this.startActivity(intent);
                        }
                    });

            }

            mCallId = null;
        }

        // check if the room has been left from another activity
        if (mRoom.isLeaving() || !mSession.getDataHandler().doesRoomExist(mRoom.getRoomId())) {

            runOnUiThread(new Runnable() {
                                                @Override
                                                public void run() {
                                                    VectorRoomActivity.this.finish();
                                                }
                                            }
            );
        }
    }

    private void updateActionBarTitleAndTopic() {
        setTitle();
        setTopic();
    }

    @Override
    public boolean onCreateOptionsMenu(Menu menu) {
        // Inflate the menu; this adds items to the action bar if it is present.
        getMenuInflater().inflate(R.menu.vector_room, menu);
        return true;
    }

    @Override
    public boolean onOptionsItemSelected(MenuItem item) {
        int id = item.getItemId();

        if (id == R.id.ic_action_search_in_room) {
            try {
                // pop to the home activity
                Intent intent = new Intent(VectorRoomActivity.this, VectorRoomMessagesSearchActivity.class);
                intent.putExtra(VectorRoomMessagesSearchActivity.EXTRA_ROOM_ID, mRoom.getRoomId());
                intent.putExtra(VectorRoomMessagesSearchActivity.EXTRA_MATRIX_ID, mSession.getCredentials().userId);
                VectorRoomActivity.this.startActivity(intent);
            } catch (Exception e){
                Log.i(LOG_TAG,"## onOptionsItemSelected(): ");
            }
        } else if (id ==  R.id.ic_action_room_settings) {
            // pop to the home activity
            Intent intent = new Intent(VectorRoomActivity.this, VectorRoomDetailsActivity.class);
            intent.putExtra(VectorRoomDetailsActivity.EXTRA_ROOM_ID, mRoom.getRoomId());
            intent.putExtra(VectorRoomDetailsActivity.EXTRA_MATRIX_ID, mSession.getCredentials().userId);
            VectorRoomActivity.this.startActivity(intent);
        }

        return super.onOptionsItemSelected(item);
    }

    //================================================================================
    // medias sending
    //================================================================================

    private void sendMessage(String body) {
        if (!TextUtils.isEmpty(body)) {
            if (!manageIRCCommand(body)) {
                mVectorMessageListFragment.sendTextMessage(body);
            }
        }
    }

    /**
     * Send a list of images from their URIs
     * @param mediaUris the media URIs
     */
    private void sendMedias(final ArrayList<Uri> mediaUris) {

        final View progressBackground =  findViewById(R.id.medias_processing_progress_background);
        final View progress = findViewById(R.id.medias_processing_progress);

        progressBackground.setVisibility(View.VISIBLE);
        progress.setVisibility(View.VISIBLE);

        final HandlerThread handlerThread = new HandlerThread("MediasEncodingThread");
        handlerThread.start();

        final android.os.Handler handler = new android.os.Handler(handlerThread.getLooper());

        Runnable r = new Runnable() {
            @Override
            public void run() {
                handler.post(new Runnable() {
                    public void run() {
                        final int mediaCount = mediaUris.size();

                        for (Uri anUri : mediaUris) {
                            // crash from Google Analytics : null URI on a nexus 5
                            if (null != anUri) {
                                final Uri mediaUri = anUri;
                                String filename = null;

                                if (mediaUri.toString().startsWith("content://")) {
                                    Cursor cursor = null;
                                    try {
                                        cursor = VectorRoomActivity.this.getContentResolver().query(mediaUri, null, null, null, null);
                                        if (cursor != null && cursor.moveToFirst()) {
                                            filename = cursor.getString(cursor.getColumnIndex(OpenableColumns.DISPLAY_NAME));
                                        }
                                    } catch (Exception e) {
                                        Log.e(LOG_TAG, "cursor.getString " + e.getMessage());
                                    } finally {
                                        if (null != cursor) {
                                            cursor.close();
                                        }
                                    }

                                    if (TextUtils.isEmpty(filename)) {
                                        List uriPath = mediaUri.getPathSegments();
                                        filename = (String) uriPath.get(uriPath.size() - 1);
                                    }
                                } else if (mediaUri.toString().startsWith("file://")) {
                                    // try to retrieve the filename from the file url.
                                    try {
                                        filename = anUri.getLastPathSegment();
                                    } catch (Exception e) {
                                    }

                                    if (TextUtils.isEmpty(filename)) {
                                        filename = null;
                                    }
                                }

                                final String fFilename = filename;

                                ResourceUtils.Resource resource = ResourceUtils.openResource(VectorRoomActivity.this, mediaUri);

                                if (null == resource) {
                                    VectorRoomActivity.this.runOnUiThread(new Runnable() {
                                        @Override
                                        public void run() {
                                            handlerThread.quit();
                                            progressBackground.setVisibility(View.GONE);
                                            progress.setVisibility(View.GONE);

                                            Toast.makeText(VectorRoomActivity.this,
                                                    getString(R.string.message_failed_to_upload),
                                                    Toast.LENGTH_LONG).show();
                                        }

                                    });

                                    return;
                                }

                                // save the file in the filesystem
                                String mediaUrl = mMediasCache.saveMedia(resource.contentStream, null, resource.mimeType);
                                String mimeType = resource.mimeType;
                                Boolean isManaged = false;

                                if ((null != resource.mimeType) && resource.mimeType.startsWith("image/")) {
                                    // manage except if there is an error
                                    isManaged = true;

                                    // try to retrieve the gallery thumbnail
                                    // if the image comes from the gallery..
                                    Bitmap thumbnailBitmap = null;

                                    try {
                                        ContentResolver resolver = getContentResolver();

                                        List uriPath = mediaUri.getPathSegments();
                                        long imageId = -1;
                                        String lastSegment = (String) uriPath.get(uriPath.size() - 1);

                                        // > Kitkat
                                        if (lastSegment.startsWith("image:")) {
                                            lastSegment = lastSegment.substring("image:".length());
                                        }

                                        imageId = Long.parseLong(lastSegment);

                                        thumbnailBitmap = MediaStore.Images.Thumbnails.getThumbnail(resolver, imageId, MediaStore.Images.Thumbnails.MINI_KIND, null);
                                    } catch (Exception e) {
                                        Log.e(LOG_TAG, "MediaStore.Images.Thumbnails.getThumbnail " + e.getMessage());
                                    }

                                    double thumbnailWidth = mVectorMessageListFragment.getMaxThumbnailWith();
                                    double thumbnailHeight = mVectorMessageListFragment.getMaxThumbnailHeight();

                                    // no thumbnail has been found or the mimetype is unknown
                                    if ((null == thumbnailBitmap) || (thumbnailBitmap.getHeight() > thumbnailHeight) || (thumbnailBitmap.getWidth() > thumbnailWidth)) {
                                        // need to decompress the high res image
                                        BitmapFactory.Options options = new BitmapFactory.Options();
                                        options.inPreferredConfig = Bitmap.Config.ARGB_8888;
                                        resource = ResourceUtils.openResource(VectorRoomActivity.this, mediaUri);

                                        // get the full size bitmap
                                        Bitmap fullSizeBitmap = null;

                                        if (null == thumbnailBitmap) {
                                            fullSizeBitmap = BitmapFactory.decodeStream(resource.contentStream, null, options);
                                        }

                                        if ((fullSizeBitmap != null) || (thumbnailBitmap != null)) {
                                            double imageWidth;
                                            double imageHeight;

                                            if (null == thumbnailBitmap) {
                                                imageWidth = fullSizeBitmap.getWidth();
                                                imageHeight = fullSizeBitmap.getHeight();
                                            } else {
                                                imageWidth = thumbnailBitmap.getWidth();
                                                imageHeight = thumbnailBitmap.getHeight();
                                            }

                                            if (imageWidth > imageHeight) {
                                                thumbnailHeight = thumbnailWidth * imageHeight / imageWidth;
                                            } else {
                                                thumbnailWidth = thumbnailHeight * imageWidth / imageHeight;
                                            }

                                            try {
                                                thumbnailBitmap = Bitmap.createScaledBitmap((null == fullSizeBitmap) ? thumbnailBitmap : fullSizeBitmap, (int) thumbnailWidth, (int) thumbnailHeight, false);
                                            } catch (OutOfMemoryError ex) {
                                                Log.e(LOG_TAG, "Bitmap.createScaledBitmap " + ex.getMessage());
                                            }
                                        }

                                        // the valid mimetype is not provided
                                        if ("image/*".equals(mimeType)) {
                                            // make a jpg snapshot.
                                            mimeType = null;
                                        }

                                        // unknown mimetype
                                        if ((null == mimeType) || (mimeType.startsWith("image/"))) {
                                            try {
                                                // try again
                                                if (null == fullSizeBitmap) {
                                                    System.gc();
                                                    fullSizeBitmap = BitmapFactory.decodeStream(resource.contentStream, null, options);
                                                }

                                                if (null != fullSizeBitmap) {
                                                    Uri uri = Uri.parse(mediaUrl);

                                                    if (null == mimeType) {
                                                        // the images are save in jpeg format
                                                        mimeType = "image/jpeg";
                                                    }

                                                    resource.contentStream.close();
                                                    resource = ResourceUtils.openResource(VectorRoomActivity.this, mediaUri);

                                                    try {
                                                        mMediasCache.saveMedia(resource.contentStream, uri.getPath(), mimeType);
                                                    } catch (OutOfMemoryError ex) {
                                                        Log.e(LOG_TAG, "mMediasCache.saveMedia" + ex.getMessage());
                                                    }

                                                } else {
                                                    isManaged = false;
                                                }

                                                resource.contentStream.close();

                                            } catch (Exception e) {
                                                isManaged = false;
                                                Log.e(LOG_TAG, "sendMedias " + e.getMessage());
                                            }
                                        }

                                        // reduce the memory consumption
                                        if (null != fullSizeBitmap) {
                                            fullSizeBitmap.recycle();
                                            System.gc();
                                        }
                                    }

                                    String thumbnailURL = mMediasCache.saveBitmap(thumbnailBitmap, null);

                                    if (null != thumbnailBitmap) {
                                        thumbnailBitmap.recycle();
                                    }

                                    //
                                    if (("image/jpg".equals(mimeType) || "image/jpeg".equals(mimeType)) && (null != mediaUrl)) {

                                        Uri imageUri = Uri.parse(mediaUrl);
                                        // get the exif rotation angle
                                        final int rotationAngle = ImageUtils.getRotationAngleForBitmap(VectorRoomActivity.this, imageUri);

                                        if (0 != rotationAngle) {
                                            // always apply the rotation to the image
                                            ImageUtils.rotateImage(VectorRoomActivity.this, thumbnailURL, rotationAngle, mMediasCache);

                                            // the high res media orientation should be not be done on uploading
                                            //ImageUtils.rotateImage(RoomActivity.this, mediaUrl, rotationAngle, mMediasCache))
                                        }
                                    }

                                    // is the image content valid ?
                                    if (isManaged && (null != thumbnailURL)) {

                                        final String fThumbnailURL = thumbnailURL;
                                        final String fMediaUrl = mediaUrl;
                                        final String fMimeType = mimeType;

                                        VectorRoomActivity.this.runOnUiThread(new Runnable() {
                                            @Override
                                            public void run() {
                                                // if there is only one image
                                                if (mediaCount == 1) {

                                                    // display an image preview before sending it
                                                    mPendingThumbnailUrl = fThumbnailURL;
                                                    mPendingMediaUrl = fMediaUrl;
                                                    mPendingMimeType = fMimeType;
                                                    mPendingFilename = fFilename;
                                                    mVectorMessageListFragment.scrollToBottom();

                                                    manageSendMoreButtons();

                                                    VectorRoomActivity.this.runOnUiThread(new Runnable() {
                                                        @Override
                                                        public void run() {
                                                            resizeMediaAndSend();
                                                        }
                                                    });
                                                } else {
                                                    mVectorMessageListFragment.uploadImageContent(fThumbnailURL, fMediaUrl, fFilename, fMimeType);
                                                }
                                            }
                                        });
                                    }
                                }

                                // default behaviour
                                if ((!isManaged) && (null != mediaUrl)) {
                                    final String fMediaUrl = mediaUrl;
                                    final String fMimeType = mimeType;

                                    VectorRoomActivity.this.runOnUiThread(new Runnable() {
                                        @Override
                                        public void run() {
                                            if ((null != fMimeType) && fMimeType.startsWith("video/")) {
                                                mVectorMessageListFragment.uploadVideoContent(fMediaUrl, null, fMimeType);
                                            } else {
                                                mVectorMessageListFragment.uploadFileContent(fMediaUrl, fMimeType, fFilename);
                                            }
                                        }
                                    });
                                }
                            }
                        }

                        VectorRoomActivity.this.runOnUiThread(new Runnable() {
                            @Override
                            public void run() {
                                handlerThread.quit();
                                progressBackground.setVisibility(View.GONE);
                                progress.setVisibility(View.GONE);
                            }
                        });
                    }
                });
            }
        };

        Thread t = new Thread(r);
        t.start();
    }

    @SuppressLint("NewApi")
    private void sendMediasIntent(final Intent data) {
        // sanity check
        if ((null == data) && (null == mLatestTakePictureCameraUri)) {
            return;
        }

        ArrayList<Uri> uris = new ArrayList<Uri>();

        if (null != data) {
            ClipData clipData = null;

            if (Build.VERSION.SDK_INT >= Build.VERSION_CODES.JELLY_BEAN_MR2) {
                clipData = data.getClipData();
            }

            // multiple data
            if (null != clipData) {
                int count = clipData.getItemCount();

                for (int i = 0; i < count; i++) {
                    ClipData.Item item = clipData.getItemAt(i);
                    Uri uri = item.getUri();

                    if (null != uri) {
                        uris.add(uri);
                    }
                }
            } else if (null != data.getData()) {
                uris.add(data.getData());
            }
        } else if (null != mLatestTakePictureCameraUri) {
            uris.add(Uri.parse(mLatestTakePictureCameraUri));
            mLatestTakePictureCameraUri = null;
        }

        // check the extras
        if (0 == uris.size()) {
            Bundle bundle = data.getExtras();

            // sanity checks
            if (null != bundle) {
                if (bundle.containsKey(Intent.EXTRA_STREAM)) {
                    Object streamUri = bundle.get(Intent.EXTRA_STREAM);

                    if (streamUri instanceof Uri) {
                        uris.add((Uri) streamUri);
                    }
                } else if (bundle.containsKey(Intent.EXTRA_TEXT)) {
                    this.sendMessage(bundle.getString(Intent.EXTRA_TEXT));
                }
            } else {
                uris.add( mLatestTakePictureCameraUri == null ? null : Uri.parse(mLatestTakePictureCameraUri));
                mLatestTakePictureCameraUri = null;
            }
        }

        if (0 != uris.size()) {
            sendMedias(uris);
        }
    }

    @Override
         protected void onActivityResult(int requestCode, int resultCode, final Intent data) {
        super.onActivityResult(requestCode, resultCode, data);

        if (resultCode == RESULT_OK) {
            if ((requestCode == REQUEST_FILES) || (requestCode == TAKE_IMAGE)) {
                sendMediasIntent(data);
            } else if (requestCode == CREATE_DOCUMENT) {
                Uri currentUri = data.getData();
                writeMediaUrl(currentUri);
            }
        }

        if (requestCode == CREATE_DOCUMENT) {
            mPendingMediaUrl = null;
            mPendingMimeType = null;
        }
    }

    /**
     *
     * @param message
     * @param mediaUrl
     * @param mediaMimeType
     */
    public void createDocument(Message message, final String mediaUrl, final String mediaMimeType) {
        String filename = "Vector_" + System.currentTimeMillis();

        MimeTypeMap mime = MimeTypeMap.getSingleton();
        filename += "." + mime.getExtensionFromMimeType(mediaMimeType);

        if (message instanceof FileMessage) {
            FileMessage fileMessage = (FileMessage)message;

            if (null != fileMessage.body) {
                filename = fileMessage.body;
            }
        }

        mPendingMediaUrl = mediaUrl;
        mPendingMimeType = mediaMimeType;

        Intent intent = new Intent(Intent.ACTION_CREATE_DOCUMENT)
                .addCategory(Intent.CATEGORY_OPENABLE)
                .setType(mediaMimeType)
                .putExtra(Intent.EXTRA_TITLE, filename);

        startActivityForResult(intent, CREATE_DOCUMENT);

    }

    private void writeMediaUrl(Uri destUri) {
        try {
            ParcelFileDescriptor pfd = this.getContentResolver().openFileDescriptor(destUri, "w");

            FileOutputStream fileOutputStream = new FileOutputStream(pfd.getFileDescriptor());

            File sourceFile = mMediasCache.mediaCacheFile(mPendingMediaUrl, mPendingMimeType);

            FileInputStream inputStream = new FileInputStream(sourceFile);

            byte[] buffer = new byte[1024 * 10];
            int len;
            while ((len = inputStream.read(buffer)) != -1) {
                fileOutputStream.write(buffer, 0, len);
            }

            fileOutputStream.close();
            pfd.close();
        } catch (FileNotFoundException e) {
            e.printStackTrace();
        } catch (IOException e) {
            e.printStackTrace();
        }
    }

    //================================================================================
    // typing
    //================================================================================

    /**
     * send a typing event notification
     * @param isTyping typing param
     */
    private void handleTypingNotification(boolean isTyping) {
        int notificationTimeoutMS = -1;
        if (isTyping) {
            // Check whether a typing event has been already reported to server (We wait for the end of the local timout before considering this new event)
            if (null != mTypingTimer) {
                // Refresh date of the last observed typing
                System.currentTimeMillis();
                mLastTypingDate = System.currentTimeMillis();
                return;
            }

            int timerTimeoutInMs = TYPING_TIMEOUT_MS;

            if (0 != mLastTypingDate) {
                long lastTypingAge = System.currentTimeMillis() - mLastTypingDate;
                if (lastTypingAge < timerTimeoutInMs) {
                    // Subtract the time interval since last typing from the timer timeout
                    timerTimeoutInMs -= lastTypingAge;
                } else {
                    timerTimeoutInMs = 0;
                }
            } else {
                // Keep date of this typing event
                mLastTypingDate = System.currentTimeMillis();
            }

            if (timerTimeoutInMs > 0) {
                mTypingTimer = new Timer();
                mTypingTimerTask = new TimerTask() {
                    public void run() {
                        if (mTypingTimerTask != null) {
                            mTypingTimerTask.cancel();
                            mTypingTimerTask = null;
                        }

                        if (mTypingTimer != null) {
                            mTypingTimer.cancel();
                            mTypingTimer = null;
                        }
                        // Post a new typing notification
                        VectorRoomActivity.this.handleTypingNotification(0 != mLastTypingDate);
                    }
                };
                mTypingTimer.schedule(mTypingTimerTask, TYPING_TIMEOUT_MS);

                // Compute the notification timeout in ms (consider the double of the local typing timeout)
                notificationTimeoutMS = TYPING_TIMEOUT_MS * 2;
            } else {
                // This typing event is too old, we will ignore it
                isTyping = false;
            }
        }
        else {
            // Cancel any typing timer
            if (mTypingTimerTask != null) {
                mTypingTimerTask.cancel();
                mTypingTimerTask = null;
            }

            if (mTypingTimer != null) {
                mTypingTimer.cancel();
                mTypingTimer = null;
            }
            // Reset last typing date
            mLastTypingDate = 0;
        }

        final boolean typingStatus = isTyping;

        mRoom.sendTypingNotification(typingStatus, notificationTimeoutMS, new SimpleApiCallback<Void>(VectorRoomActivity.this) {
            @Override
            public void onSuccess(Void info) {
                // Reset last typing date
                mLastTypingDate = 0;
            }

            @Override
            public void onNetworkError(Exception e) {
                if (mTypingTimerTask != null) {
                    mTypingTimerTask.cancel();
                    mTypingTimerTask = null;
                }

                if (mTypingTimer != null) {
                    mTypingTimer.cancel();
                    mTypingTimer = null;
                }
                // do not send again
                // assume that the typing event is optional
            }
        });
    }

    private void cancelTypingNotification() {
        if (0 != mLastTypingDate) {
            if (mTypingTimerTask != null) {
                mTypingTimerTask.cancel();
                mTypingTimerTask = null;
            }
            if (mTypingTimer != null) {
                mTypingTimer.cancel();
                mTypingTimer = null;
            }

            mLastTypingDate = 0;

            mRoom.sendTypingNotification(false, -1, new SimpleApiCallback<Void>(VectorRoomActivity.this) {
            });
        }
    }

    //================================================================================
    // Image resizing
    //================================================================================

    private class ImageSize {
        public final int mWidth;
        public final int mHeight;

        public ImageSize(int width, int height) {
            mWidth = width;
            mHeight = height;
        }
    }

    private void resizeMediaAndSend() {
        if (null != mPendingThumbnailUrl) {
            boolean sendMedia = true;

            // check if the media could be resized
            if ("image/jpeg".equals(mPendingMimeType)) {

                System.gc();
                FileInputStream imageStream = null;

                try {
                    Uri uri = Uri.parse(mPendingMediaUrl);
                    final String filename = uri.getPath();

                    final int rotationAngle = ImageUtils.getRotationAngleForBitmap(this, uri);

                    imageStream = new FileInputStream(new File(filename));

                    int fileSize = imageStream.available();

                    BitmapFactory.Options options = new BitmapFactory.Options();
                    options.inJustDecodeBounds = true;
                    options.inPreferredConfig = Bitmap.Config.ARGB_8888;
                    options.outWidth = -1;
                    options.outHeight = -1;

                    // get the full size bitmap
                    Bitmap fullSizeBitmap = null;

                    try {
                        fullSizeBitmap = BitmapFactory.decodeStream(imageStream, null, options);
                    } catch (OutOfMemoryError e) {
                        Log.e(LOG_TAG, "Onclick BitmapFactory.decodeStream : " + e.getMessage());
                    }

                    final ImageSize fullImageSize = new ImageSize(options.outWidth, options.outHeight);

                    imageStream.close();

                    int maxSide = (fullImageSize.mHeight > fullImageSize.mWidth) ? fullImageSize.mHeight : fullImageSize.mWidth;

                    // can be rescaled ?
                    if (maxSide > SMALL_IMAGE_SIZE) {
                        ImageSize largeImageSize = null;

                        int divider = 2;

                        if (maxSide > LARGE_IMAGE_SIZE) {
                            largeImageSize = new ImageSize((fullImageSize.mWidth + (divider - 1)) / divider, (fullImageSize.mHeight + (divider - 1)) / divider);
                            divider *= 2;
                        }

                        ImageSize mediumImageSize = null;

                        if (maxSide > MEDIUM_IMAGE_SIZE) {
                            mediumImageSize = new ImageSize((fullImageSize.mWidth + (divider - 1)) / divider, (fullImageSize.mHeight + (divider - 1)) / divider);
                            divider *= 2;
                        }

                        ImageSize smallImageSize = null;

                        if (maxSide > SMALL_IMAGE_SIZE) {
                            smallImageSize = new ImageSize((fullImageSize.mWidth + (divider - 1)) / divider, (fullImageSize.mHeight + (divider - 1)) / divider);
                        }

                        FragmentManager fm = getSupportFragmentManager();
                        ImageSizeSelectionDialogFragment fragment = (ImageSizeSelectionDialogFragment) fm.findFragmentByTag(TAG_FRAGMENT_IMAGE_SIZE_DIALOG);

                        if (fragment != null) {
                            fragment.dismissAllowingStateLoss();
                        }

                        final ArrayList<String> textsList = new ArrayList<String>();
                        final ArrayList<ImageSize> sizesList = new ArrayList<ImageSize>();

                        textsList.add( getString(R.string.compression_opt_list_original) + ": " + android.text.format.Formatter.formatFileSize(this, fileSize) + "(" + fullImageSize.mWidth + "x" + fullImageSize.mHeight + ")");
                        sizesList.add(fullImageSize);

                        if (null != largeImageSize) {
                            int estFileSize = largeImageSize.mWidth * largeImageSize.mHeight * 2 / 10 / 1024 * 1024;

                            textsList.add( getString(R.string.compression_opt_list_large) + ": " + android.text.format.Formatter.formatFileSize(this, estFileSize) + "(" + largeImageSize.mWidth + "x" + largeImageSize.mHeight + ")");
                            sizesList.add(largeImageSize);
                        }

                        if (null != mediumImageSize) {
                            int estFileSize = mediumImageSize.mWidth * mediumImageSize.mHeight * 2 / 10 / 1024 * 1024;

                            textsList.add( getString(R.string.compression_opt_list_medium) + ": " + android.text.format.Formatter.formatFileSize(this, estFileSize) + "(" + mediumImageSize.mWidth + "x" + mediumImageSize.mHeight + ")");
                            sizesList.add(mediumImageSize);
                        }

                        if (null != smallImageSize) {
                            int estFileSize = smallImageSize.mWidth * smallImageSize.mHeight * 2 / 10 / 1024 * 1024;

                            textsList.add(getString(R.string.compression_opt_list_small) + ": " + android.text.format.Formatter.formatFileSize(this, estFileSize) + "(" + smallImageSize.mWidth + "x" + smallImageSize.mHeight + ")");
                            sizesList.add(smallImageSize);
                        }

                        String[] stringsArray = new String[textsList.size()];

                        final AlertDialog.Builder alert = new AlertDialog.Builder(this);
                        alert.setTitle(getString(im.vector.R.string.compression_options));
                        alert.setSingleChoiceItems(textsList.toArray(stringsArray), -1, new DialogInterface.OnClickListener() {
                            @Override
                            public void onClick(DialogInterface dialog, int which) {
                                final int fPos = which;

                                mImageSizesListDialog.dismiss();

                                VectorRoomActivity.this.runOnUiThread(new Runnable() {
                                    @Override
                                    public void run() {
                                        try {
                                            // pos == 0 -> original
                                            if (0 != fPos) {
                                                FileInputStream imageStream = new FileInputStream(new File(filename));

                                                ImageSize imageSize = sizesList.get(fPos);
                                                InputStream resizeBitmapStream = null;

                                                try {
                                                    resizeBitmapStream = ImageUtils.resizeImage(imageStream, -1, (fullImageSize.mWidth + imageSize.mWidth - 1) / imageSize.mWidth, 75);
                                                } catch (OutOfMemoryError ex) {
                                                    Log.e(LOG_TAG, "Onclick BitmapFactory.createScaledBitmap : " + ex.getMessage());
                                                } catch (Exception e) {
                                                    Log.e(LOG_TAG, "Onclick BitmapFactory.createScaledBitmap failed : " + e.getMessage());
                                                }

                                                if (null != resizeBitmapStream) {
                                                    String bitmapURL = mMediasCache.saveMedia(resizeBitmapStream, null, "image/jpeg");


                                                    if (null != bitmapURL) {
                                                        mPendingMediaUrl = bitmapURL;
                                                    }

                                                    resizeBitmapStream.close();

                                                    // try to apply exif rotation
                                                    if (0 != rotationAngle) {
                                                        // rotate the image content
                                                        ImageUtils.rotateImage(VectorRoomActivity.this, mPendingMediaUrl, rotationAngle, mMediasCache);
                                                    }
                                                }
                                            }
                                        } catch (Exception e) {
                                            Log.e(LOG_TAG, "Onclick " + e.getMessage());
                                        }

                                        //
                                        mVectorMessageListFragment.uploadImageContent(mPendingThumbnailUrl, mPendingMediaUrl, mPendingFilename, mPendingMimeType);
                                        mPendingThumbnailUrl = null;
                                        mPendingMediaUrl = null;
                                        mPendingMimeType = null;
                                        mPendingFilename = null;
                                        manageSendMoreButtons();
                                    }
                                });
                            }
                        });

                        mImageSizesListDialog = alert.show();
                        mImageSizesListDialog.setOnCancelListener(new DialogInterface.OnCancelListener() {
                            @Override
                            public void onCancel(DialogInterface dialog) {
                                mImageSizesListDialog = null;
                            }
                        });

                        sendMedia = false;
                    }

                } catch (Exception e) {
                    Log.e(LOG_TAG, "Onclick " + e.getMessage());
                }
            }

            if (sendMedia) {
                mVectorMessageListFragment.uploadImageContent(mPendingThumbnailUrl, mPendingMediaUrl, mPendingFilename, mPendingMimeType);
                mPendingThumbnailUrl = null;
                mPendingMediaUrl = null;
                mPendingMimeType = null;
                mPendingFilename = null;
                manageSendMoreButtons();
            }
        }
    }

    //================================================================================
    // Actions
    //================================================================================

    /**
     * Launch the files selection intent
     */
    private void launchFileSelectionIntent() {
        Intent fileIntent = new Intent(Intent.ACTION_GET_CONTENT);
        if (Build.VERSION.SDK_INT >= Build.VERSION_CODES.JELLY_BEAN_MR2) {
            fileIntent.putExtra(Intent.EXTRA_ALLOW_MULTIPLE, true);
        }
        fileIntent.setType("*/*");
        startActivityForResult(fileIntent, REQUEST_FILES);
    }

    /**
     * Launch the camera
     */
    private void launchCamera() {
        Intent intent = new Intent(this, VectorMediasPickerActivity.class);
        startActivityForResult(intent, TAKE_IMAGE);
    }

    /**
     * Display UI buttons according to user input text.
     */
    private void manageSendMoreButtons() {
        boolean hasText = mEditText.getText().length() > 0;

        mSendButton.setVisibility(hasText ? View.VISIBLE : View.GONE);
        mCallButton.setVisibility(!hasText ? View.VISIBLE : View.GONE);
        mAttachmentsButton.setVisibility(!hasText ? View.VISIBLE : View.GONE);
    }

    /**
     * Set the topic value contained in the Room object.
     */
    private void setTopic() {
        if (null != mRoom) {
            String topicValue = mRoom.getTopic();
            setTopic(topicValue);
        }
    }

    private void setTopic(String aTopicValue){
        // update the topic of the room header
        updateRoomHeaderTopic();

        // update the action bar topic anyway
        mActionBarCustomTopic.setText(aTopicValue);

        // set the visibility of topic on the custom action bar only
        // if header room view is gone, otherwise skipp it
        if (View.GONE == mRoomHeaderView.getVisibility()) {
            // topic is only displayed if its content is not empty
            if (TextUtils.isEmpty(aTopicValue))
                mActionBarCustomTopic.setVisibility(View.GONE);
            else
                mActionBarCustomTopic.setVisibility(View.VISIBLE);
        }
    }

    private void refreshSelfAvatar() {
        // sanity check
        if (null != mAvatarImageView) {
 			VectorUtils.loadUserAvatar(this, mSession, mAvatarImageView, mSession.getMyUser());
        }
    }

<<<<<<< HEAD
    public void insertInTextEditor(String text) {
        if (null != text) {
            if (TextUtils.isEmpty(mEditText.getText())) {
                mEditText.append(text + ": ");
            } else {
                mEditText.getText().insert(mEditText.getSelectionStart(), text);
            }
        }
    }

    //================================================================================
    // Notifications management
    //================================================================================

    private void refreshNotificationsArea() {
        boolean isAreaVisible = false;
        boolean isTypingIconDisplayed = false;
        boolean isErrorIconDisplayed = false;
        SpannableString notificationsText = null;
        SpannableString errorText = null;

        //  no network
        if (!Matrix.getInstance(this).isConnected()) {
            isAreaVisible = true;
            isErrorIconDisplayed = true;
            errorText = new SpannableString(getResources().getString(R.string.room_offline_notification));
            mErrorMessageTextView.setOnClickListener(null);
        } else {
            Collection<Event> undeliveredEvents = mSession.getDataHandler().getStore().getUndeliverableEvents(mRoom.getRoomId());
            if ((null != undeliveredEvents) && (undeliveredEvents.size() > 0)) {
                isAreaVisible = true;
                isErrorIconDisplayed = true;

                String part1 = getResources().getString(R.string.room_unsent_messages_notification);
                String part2 = getResources().getString(R.string.room_prompt_resent);

                errorText = new SpannableString(part1 + part2);
                errorText.setSpan(new UnderlineSpan(), part1.length(), part1.length() + part2.length(), 0);

                mErrorMessageTextView.setOnClickListener(new View.OnClickListener() {
                    @Override
                    public void onClick(View v) {
                        mRoom.resendEvents(mSession.getDataHandler().getStore().getUndeliverableEvents(mRoom.getRoomId()));
                    }
                });
            } else if (!TextUtils.isEmpty(mLatestTypingMessage)) {
                isAreaVisible = true;
                isTypingIconDisplayed = true;
                notificationsText = new SpannableString(mLatestTypingMessage);
            }
        }

        mNotificationsArea.setVisibility(isAreaVisible? View.VISIBLE : View.INVISIBLE);

        // typing
        mTypingIcon.setVisibility(isTypingIconDisplayed? View.VISIBLE : View.INVISIBLE);
        mNotificationsMessageTextView.setText(notificationsText);

        // error
        mErrorIcon.setVisibility(isErrorIconDisplayed? View.VISIBLE : View.INVISIBLE);
        mErrorMessageTextView.setText(errorText);
=======
    private void updateRoomHeaderAvatar() {
        VectorUtils.loadRoomAvatar(this, mSession, mActionBarHeaderRoomAvatar, mRoom);
>>>>>>> e89f8bb2
    }

    private void onRoomTypings() {
        mLatestTypingMessage = null;

        ArrayList<String> typingUsers = mRoom.getTypingUsers();

        if ((null != typingUsers) && (typingUsers.size() > 0)) {
            String myUserId = mSession.getMyUserId();

            // get the room member names
            ArrayList<String> names = new ArrayList<String>();

            for(int i = 0; i < typingUsers.size(); i++) {
                RoomMember member = mRoom.getMember(typingUsers.get(i));

                // check if the user is known and not oneself
                if ((null != member) && !TextUtils.equals(myUserId, member.getUserId()) && (null != member.displayname)) {
                    names.add(member.displayname);
                }
            }

            // nothing to display ?
            if (0 == names.size()) {
                mLatestTypingMessage = null;
            } else if (1 == names.size()) {
                mLatestTypingMessage = String.format(this.getString(R.string.room_one_user_is_typing), names.get(0));
            } else if (2 == names.size()) {
                mLatestTypingMessage = String.format(this.getString(R.string.room_two_users_are_typing), names.get(0), names.get(1));
            } else if (names.size() > 2) {
                mLatestTypingMessage = String.format(this.getString(R.string.room_many_users_are_typing), names.get(0), names.get(1));
            }
        }

        refreshNotificationsArea();
    }

    //================================================================================
    // IRC command
    //================================================================================

    /**
     * check if the text message is an IRC command.
     * If it is an IRC command, it is executed
     * @param body message to be parsed
     * @return true if body defines an IRC command
     */
    private boolean manageIRCCommand(String body) {
        boolean isIRCCmd = false;

        // check if it has the IRC marker
        if ((null != body) && (body.startsWith("/"))) {
            final ApiCallback callback = new SimpleApiCallback<Void>(this) {
                @Override
                public void onMatrixError(MatrixError e) {
                    if (MatrixError.FORBIDDEN.equals(e.errcode)) {
                        Toast.makeText(VectorRoomActivity.this, e.error, Toast.LENGTH_LONG).show();
                    }
                }
            };

            if (body.startsWith(CMD_CHANGE_DISPLAY_NAME)) {
                isIRCCmd = true;

                String newDisplayname = body.substring(CMD_CHANGE_DISPLAY_NAME.length()).trim();

                if (newDisplayname.length() > 0) {
                    MyUser myUser = mSession.getMyUser();

                    myUser.updateDisplayName(newDisplayname, callback);
                }
            } else if (body.startsWith(CMD_EMOTE)) {
                isIRCCmd = true;

                String message = body.substring(CMD_EMOTE.length()).trim();

                if (message.length() > 0) {
                    mVectorMessageListFragment.sendEmote(message);
                }
            } else if (body.startsWith(CMD_JOIN_ROOM)) {
                isIRCCmd = true;

                String roomAlias = body.substring(CMD_JOIN_ROOM.length()).trim();

                if (roomAlias.length() > 0) {
                    mSession.joinRoom(roomAlias,new SimpleApiCallback<String>(this) {

                        @Override
                        public void onSuccess(String roomId) {
                            if (null != roomId) {
                                CommonActivityUtils.goToRoomPage(mSession, roomId, VectorRoomActivity.this, null);
                            }
                        }
                    });
                }
            } else if (body.startsWith(CMD_KICK_USER)) {
                isIRCCmd = true;

                String params = body.substring(CMD_KICK_USER.length()).trim();
                String[] paramsList = params.split(" ");

                String kickedUserID = paramsList[0];

                if (kickedUserID.length() > 0) {
                    mRoom.kick(kickedUserID, callback);
                }
            } else if (body.startsWith(CMD_BAN_USER)) {
                isIRCCmd = true;

                String params = body.substring(CMD_BAN_USER.length()).trim();
                String[] paramsList = params.split(" ");

                String bannedUserID = paramsList[0];
                String reason = params.substring(bannedUserID.length()).trim();

                if (bannedUserID.length() > 0) {
                    mRoom.ban(bannedUserID, reason, callback);
                }
            } else if (body.startsWith(CMD_UNBAN_USER)) {
                isIRCCmd = true;

                String params = body.substring(CMD_UNBAN_USER.length()).trim();
                String[] paramsList = params.split(" ");

                String unbannedUserID = paramsList[0];

                if (unbannedUserID.length() > 0) {
                    mRoom.unban(unbannedUserID, callback);
                }
            } else if (body.startsWith(CMD_SET_USER_POWER_LEVEL)) {
                isIRCCmd = true;

                String params = body.substring(CMD_SET_USER_POWER_LEVEL.length()).trim();
                String[] paramsList = params.split(" ");

                String userID = paramsList[0];
                String powerLevelsAsString  = params.substring(userID.length()).trim();

                try {
                    if ((userID.length() > 0) && (powerLevelsAsString.length() > 0)) {
                        mRoom.updateUserPowerLevels(userID, Integer.parseInt(powerLevelsAsString), callback);
                    }
                } catch(Exception e){
                    Log.e(LOG_TAG, "mRoom.updateUserPowerLevels " + e.getMessage());
                }
            } else if (body.startsWith(CMD_RESET_USER_POWER_LEVEL)) {
                isIRCCmd = true;

                String params = body.substring(CMD_RESET_USER_POWER_LEVEL.length()).trim();
                String[] paramsList = params.split(" ");

                String userID = paramsList[0];

                if (userID.length() > 0) {
                    mRoom.updateUserPowerLevels(userID, 0, callback);
                }
            }
        }

        return isIRCCmd;
    }

    /**
     * Create a custom action bar layout to process the room header view.
     *
     * This action bar layout will contain a title, a topic and an arrow.
     * The arrow is updated (down/up) according to if the room header is
     * displayed or not.
     *
     */
    private void setActionBarDefaultCustomLayout(){
        android.support.v7.app.ActionBar actionBar = getSupportActionBar();
        // sanity check
        if(null == actionBar){
            return;
        }

        actionBar.setDisplayShowCustomEnabled(true);
        actionBar.setDisplayOptions(android.support.v7.app.ActionBar.DISPLAY_SHOW_CUSTOM | android.support.v7.app.ActionBar.DISPLAY_SHOW_HOME | android.support.v7.app.ActionBar.DISPLAY_HOME_AS_UP);

        // create the custom layout
        android.support.v7.app.ActionBar.LayoutParams layout = new android.support.v7.app.ActionBar.LayoutParams(ActionBar.LayoutParams.MATCH_PARENT, ActionBar.LayoutParams.MATCH_PARENT);
        View customLayout =  getLayoutInflater().inflate(R.layout.vector_message_action_bar_custo_layout, null);
        actionBar.setCustomView(customLayout, layout);

        // binding the widgets of the custom view
        mActionBarCustomTitle = (TextView)findViewById(R.id.room_action_bar_title);
        mActionBarCustomTopic = (TextView)findViewById(R.id.room_action_bar_topic);
        mActionBarCustomArrowImageView = (ImageView)findViewById(R.id.open_chat_header_arrow);
        mIsKeyboardDisplayed = false;

        // add click listener on custom action bar to display/hide the header view
        customLayout.setOnClickListener(new View.OnClickListener() {
            @Override
            public void onClick(View view) {
                runOnUiThread(new Runnable() {
                    @Override
                    public void run() {
                        if (null != mRoomHeaderView) {
                            if (View.GONE == mRoomHeaderView.getVisibility()) {
                                enableActionBarHeader(SHOW_ACTION_BAR_HEADER);
                            } else {
                                enableActionBarHeader(HIDE_ACTION_BAR_HEADER);
                            }
                        }
                    }
                });
            }
        });

        // add touch listener on the header view itself
        if (null != mRoomHeaderView) {
            mRoomHeaderView.setOnTouchListener(new View.OnTouchListener() {
                @Override
                public boolean onTouch(View view, MotionEvent motionEvent) {
                    // return value:  true if the listener has consumed the event, false otherwise.
                    enableActionBarHeader(HIDE_ACTION_BAR_HEADER);
                    return true;
                }
            });
        }

    }

    /**
     * Set the title value in the action bar and in the
     * room header layout
     */
    private void setTitle(){
        if((null != mSession) && (null != mRoom)) {
            String titleToApply = VectorUtils.getRoomDisplayname(this, mSession, mRoom);

            // set action bar title
            if (null != mActionBarCustomTitle) {
                mActionBarCustomTitle.setText(titleToApply);
            } else {
                setTitle(titleToApply);
            }
            // set title in the room header (no matter if not displayed)
            if (null != mActionBarHeaderRoomName)
                mActionBarHeaderRoomName.setText(titleToApply);
        }
    }

     /**
     * Update the UI content of the action bar header view
     */
    private void updateActionBarHeaderView() {
        // update room avatar content
        updateRoomHeaderAvatar();

        // update the room name
        mActionBarHeaderRoomName.setText(VectorUtils.getRoomDisplayname(this, mSession, mRoom));

        // update topic and members status
        updateRoomHeaderTopic();
        updateRoomHeaderMembersStatus();
    }

    private void updateRoomHeaderTopic() {
        if((null != mActionBarCustomTopic) && (null != mRoom)) {
            String value = mRoom.getTopic();

            // if topic value is empty, just hide the topic TextView
            if (TextUtils.isEmpty(value)) {
                mActionBarHeaderRoomTopic.setVisibility(View.GONE);
            } else {
                mActionBarHeaderRoomTopic.setVisibility(View.VISIBLE);
                mActionBarHeaderRoomTopic.setText(value);
            }
        }
    }

    private void updateRoomHeaderMembersStatus() {
        String value;
        if((null != mActionBarHeaderActiveMembers) && (null != mRoom)) {
            // update the members status: "active members"/"members"
            int members = mRoom.getMembers().size();
            int activeMembers = mRoom.getActiveMembers().size();
            value = getString(R.string.room_header_active_members, activeMembers, members);
            mActionBarHeaderActiveMembers.setText(value);
        }
    }

    /**
     * Show or hide the action bar header view according to aIsHeaderViewDisplayed
     * @param aIsHeaderViewDisplayed true to show the header view, false to hide
     */
    private void enableActionBarHeader(boolean aIsHeaderViewDisplayed){

        if(SHOW_ACTION_BAR_HEADER == aIsHeaderViewDisplayed){
            if(true == mIsKeyboardDisplayed) {
                Log.i(LOG_TAG, "## enableActionBarHeader(): action bar header canceled (keyboard is displayed)");
                return;
            }

            // hide the name and the topic in the action bar.
            // these items are hidden when the header view is opened
            mActionBarCustomTitle.setVisibility(View.GONE);
            mActionBarCustomTopic.setVisibility(View.GONE);

            // update the UI content of the action bar header
            updateActionBarHeaderView();
            // set the arrow to up
            mActionBarCustomArrowImageView.setImageResource(R.drawable.ic_arrow_drop_up_white);
            // enable the header view to make it visible
            mRoomHeaderView.setVisibility(View.VISIBLE);

        } else {
            // hide the room header only if it is displayed
            if(View.VISIBLE== mRoomHeaderView.getVisibility()) {
                // show the name and the topic in the action bar.
                mActionBarCustomTitle.setVisibility(View.VISIBLE);
                // if the topic is empty, do not show it
                if (!TextUtils.isEmpty(mActionBarCustomTopic.getText())) {
                    mActionBarCustomTopic.setVisibility(View.VISIBLE);
                }

                // update title and topic (action bar)
                updateActionBarTitleAndTopic();

                // hide the action bar header view and reset the arrow image (arrow reset to down)
                mActionBarCustomArrowImageView.setImageResource(R.drawable.ic_arrow_drop_down_white);
                mRoomHeaderView.setVisibility(View.GONE);
            }
        }
    }

    private void enableKeyboardShownListener(boolean aIsListenerEnabled){
        final View vectorActivityRoomView = ((ViewGroup) findViewById(android.R.id.content)).getChildAt(0);//findViewById(R.id.vector_room_root_layout);

        if(null == mKeyboardListener) {
            mKeyboardListener = new ViewTreeObserver.OnGlobalLayoutListener() {
                @Override
                public void onGlobalLayout() {
                    int rootHeight = vectorActivityRoomView.getRootView().getHeight();
                    int height =  vectorActivityRoomView.getHeight();
                    int heightDiff = rootHeight - height;
                    if (heightDiff > KEYBOARD_THRESHOLD_VIEW_SIZE)
                        mIsKeyboardDisplayed = true;
                    else
                        mIsKeyboardDisplayed = false;
                }
            };
        }

        if(aIsListenerEnabled)
            vectorActivityRoomView.getViewTreeObserver().addOnGlobalLayoutListener(mKeyboardListener);
        else
            vectorActivityRoomView.getViewTreeObserver().removeOnGlobalLayoutListener(mKeyboardListener);
    }
}

<|MERGE_RESOLUTION|>--- conflicted
+++ resolved
@@ -35,6 +35,7 @@
 import android.provider.OpenableColumns;
 import android.support.v4.app.FragmentManager;
 import android.os.Bundle;
+import android.support.v7.app.ActionBar;
 import android.text.SpannableString;
 import android.text.TextUtils;
 import android.text.TextWatcher;
@@ -44,13 +45,10 @@
 import android.view.MenuItem;
 import android.view.MotionEvent;
 import android.view.View;
-<<<<<<< HEAD
-=======
 import android.view.ViewGroup;
 import android.view.ViewTreeObserver;
 import android.view.inputmethod.EditorInfo;
 import android.view.inputmethod.InputMethodManager;
->>>>>>> e89f8bb2
 import android.webkit.MimeTypeMap;
 import android.widget.EditText;
 import android.widget.ImageButton;
@@ -600,12 +598,10 @@
         // listen for room name or topic changes
         mRoom.removeEventListener(mEventListener);
 
-<<<<<<< HEAD
         Matrix.getInstance(this).removeNetworkEventListener(mNetworkEventListener);
-=======
+
         // remove listener on keyboard display
         enableKeyboardShownListener(false);
->>>>>>> e89f8bb2
     }
 
     @Override
@@ -1589,7 +1585,10 @@
         }
     }
 
-<<<<<<< HEAD
+    private void updateRoomHeaderAvatar() {
+        VectorUtils.loadRoomAvatar(this, mSession, mActionBarHeaderRoomAvatar, mRoom);
+    }
+
     public void insertInTextEditor(String text) {
         if (null != text) {
             if (TextUtils.isEmpty(mEditText.getText())) {
@@ -1651,10 +1650,6 @@
         // error
         mErrorIcon.setVisibility(isErrorIconDisplayed? View.VISIBLE : View.INVISIBLE);
         mErrorMessageTextView.setText(errorText);
-=======
-    private void updateRoomHeaderAvatar() {
-        VectorUtils.loadRoomAvatar(this, mSession, mActionBarHeaderRoomAvatar, mRoom);
->>>>>>> e89f8bb2
     }
 
     private void onRoomTypings() {
