--- conflicted
+++ resolved
@@ -55,11 +55,8 @@
 import org.matrix.androidsdk.rest.callback.SimpleApiCallback;
 import org.matrix.androidsdk.rest.model.Event;
 import org.matrix.androidsdk.rest.model.MatrixError;
-<<<<<<< HEAD
+import org.matrix.androidsdk.rest.model.RoomMember;
 import org.matrix.androidsdk.rest.model.PowerLevels;
-=======
-import org.matrix.androidsdk.rest.model.RoomMember;
->>>>>>> 9ce4cdd6
 import org.matrix.androidsdk.rest.model.User;
 
 import im.vector.VectorApp;
@@ -444,7 +441,6 @@
     }
 
     /**
-<<<<<<< HEAD
      * Compute if the current user is admin of the room.
      * @return true if user is admin, false otherwise
      */
@@ -483,7 +479,11 @@
 
             mSwitchDeletionMenuItem.setVisible(isEnabled);
             mSwitchDeletionMenuItem.setEnabled(isEnabled);
-=======
+        }
+    }
+
+    
+    /**
      * Trigger an UI refresh but it is only triggered after a delay
      * to avoid lags.
      */
@@ -549,7 +549,6 @@
 
                 }
             }
->>>>>>> 9ce4cdd6
         }
     }
 
