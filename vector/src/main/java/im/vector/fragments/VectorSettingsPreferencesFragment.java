--- conflicted
+++ resolved
@@ -42,11 +42,8 @@
 import android.widget.Toast;
 
 import com.google.gson.JsonElement;
-<<<<<<< HEAD
-=======
 import com.google.gson.JsonPrimitive;
 import com.google.gson.internal.Excluder;
->>>>>>> a85da465
 
 import org.matrix.androidsdk.MXSession;
 import org.matrix.androidsdk.data.MyUser;
@@ -329,7 +326,6 @@
         mUserSettingsCategory = (PreferenceCategory)getPreferenceManager().findPreference(getResources().getString(R.string.settings_user_settings));
         mPushersSettingsCategory = (PreferenceCategory)getPreferenceManager().findPreference(getResources().getString(R.string.settings_notifications_targets));
 
-<<<<<<< HEAD
         // preference to start the App info screen, to facilitate App permissions access
         Preference applicationInfoLInkPref = (Preference) findPreference(APP_INFO_LINK_PREFERENCE_KEY);
         applicationInfoLInkPref.setOnPreferenceClickListener(new Preference.OnPreferenceClickListener() {
@@ -348,12 +344,11 @@
                 return true;
             }
         });
-=======
+
         // background sync management
         mBackgroundSyncCategory = (PreferenceCategory)getPreferenceManager().findPreference(getResources().getString(R.string.settings_background_sync));
         mSyncRequestTimeoutPreference = (EditTextPreference)getPreferenceManager().findPreference(getResources().getString(R.string.settings_set_sync_timeout));
         mSyncRequestDelayPreference = (EditTextPreference)getPreferenceManager().findPreference(getResources().getString(R.string.settings_set_sync_delay));
->>>>>>> a85da465
 
         refreshPushersList();
         refreshPreferences();
