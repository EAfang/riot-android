<?xml version="1.0" encoding="utf-8"?>
<menu xmlns:android="http://schemas.android.com/apk/res/android"
    xmlns:app="http://schemas.android.com/apk/res-auto">

    <item
        android:id="@+id/ic_action_vector_resend_message"
        android:icon="@drawable/ic_material_send_black"
        android:title="@string/resend"
        app:showAsAction="never" />

    <item
<<<<<<< HEAD
        android:id="@+id/ic_action_vector_cancel_upload"
        android:icon="@drawable/vector_cancel_upload_download"
        android:title="@string/room_event_action_cancel_upload"
        app:showAsAction="never" />

    <item
        android:id="@+id/ic_action_vector_cancel_download"
        android:icon="@drawable/vector_cancel_upload_download"
        android:title="@string/room_event_action_cancel_download"
        app:showAsAction="never" />

    <item
        android:id="@+id/ic_action_vector_delete_message"
=======
        android:id="@+id/ic_action_vector_redact_message"
>>>>>>> e66747e7
        android:icon="@drawable/ic_material_delete"
        android:title="@string/redact"
        app:showAsAction="never" />

    <item
        android:id="@+id/ic_action_vector_copy"
        android:icon="@drawable/ic_material_copy"
        android:title="@string/copy"
        app:showAsAction="never" />

    <item
        android:id="@+id/ic_action_vector_share"
        android:icon="@drawable/ic_material_share"
        android:title="@string/share"
        app:showAsAction="never" />

    <item
        android:id="@+id/ic_action_vector_forward"
        android:icon="@drawable/ic_material_forward"
        android:title="@string/forward"
        app:showAsAction="never" />

    <item
        android:id="@+id/ic_action_vector_save"
        android:icon="@drawable/ic_material_save"
        android:title="@string/save"
        app:showAsAction="never" />

    <item
        android:id="@+id/ic_action_view_source"
        android:icon="@drawable/ic_material_message_black"
        android:title="@string/view_source"
        app:showAsAction="never" />

    <item
        android:id="@+id/ic_action_vector_permalink"
        android:icon="@drawable/ic_material_link_black"
        android:title="@string/permalink"
        app:showAsAction="never" />

    <item
        android:id="@+id/ic_action_vector_report"
        android:icon="@drawable/ic_report_black"
        android:title="@string/report_content"
        app:showAsAction="never" />

</menu><|MERGE_RESOLUTION|>--- conflicted
+++ resolved
@@ -9,7 +9,6 @@
         app:showAsAction="never" />
 
     <item
-<<<<<<< HEAD
         android:id="@+id/ic_action_vector_cancel_upload"
         android:icon="@drawable/vector_cancel_upload_download"
         android:title="@string/room_event_action_cancel_upload"
@@ -22,10 +21,7 @@
         app:showAsAction="never" />
 
     <item
-        android:id="@+id/ic_action_vector_delete_message"
-=======
         android:id="@+id/ic_action_vector_redact_message"
->>>>>>> e66747e7
         android:icon="@drawable/ic_material_delete"
         android:title="@string/redact"
         app:showAsAction="never" />
