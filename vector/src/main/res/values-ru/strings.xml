<?xml version='1.0' encoding='UTF-8'?>
<resources>
    <string name="resouces_language">ru</string>
    <string name="resouces_country">RU</string>
    
    <!-- titles -->
    <string name="title_activity_home">Сообщения</string>
    <string name="title_activity_room">Комната</string>
    <string name="title_activity_settings">Настройки</string>
    <string name="title_activity_member_details">Информация об участнике</string>
    <string name="title_activity_historical">История</string>

    <!-- button names -->
    <string name="ok">OK</string>
    <string name="cancel">Отмена</string>
    <string name="save">Сохранить</string>
    <string name="leave">Покинуть</string>
    <string name="send">Отправить</string>
    <string name="copy">Копировать</string>
    <string name="resend">Повторить</string>
    <string name="redact">Редактировать</string>
    <string name="quote">Цитата</string>
    <string name="share">Поделиться</string>
    <string name="later">Позже</string>
    <string name="forward">Переслать</string>
    <string name="permalink">Постоянная ссылка</string>
    <string name="view_source">Просмотр исходного кода</string>
    <string name="view_decrypted_source">Просмотр расшифрованного источника</string>
    <string name="delete">Удалить</string>
    <string name="rename">Переименовать</string>
    <string name="report_content">Содержание отчета</string>
    <string name="active_call">Активный вызов</string>
    <string name="ongoing_conference_call">Входящий конференц звонок. Присоединитесь с голосом или видео.</string>
    <string name="ongoing_conference_call_voice">голос</string>
    <string name="ongoing_conference_call_video">видео</string>
    <string name="cannot_start_call">Не удалось осуществить вызов, попробуте позже</string>
    <string name="missing_permissions_warning">"Из-за отсутствия разрешений некоторые функции могут быть недоступны..</string>
    <string name="missing_permissions_to_start_conf_call">Вам нужно разрешение на приглашение для начала конференции в этой комнате</string>
    <string name="missing_permissions_title_to_start_conf_call">Не удалось осуществить вызов</string>
    <string name="device_information">Информация об устройстве</string>
    <string name="room_no_conference_call_in_encrypted_rooms">Конференц звонки не поддерживаются в зашифрованных комнатах</string>
    <string name="send_anyway">Отправить всё равно</string>
    <string name="or">или</string>
    <string name="and">и</string>
    <string name="invite">Приглашение</string>

    <!-- actions -->
    <string name="action_sign_out">Выйти</string>
    <string name="action_sign_out_confirmation">Для безопасности при выходе из системы удаляются все ключи шифрования, что делает невозможным чтение предыдущей зашифрованной истории чата.\n Выберите экспорт, чтобы сделать резервную копию истории чата, перед выходом из системы.</string>
    <string name="action_voice_call">Голосовой вызов</string>
    <string name="action_video_call">Видео вызов</string>
    <string name="action_global_search">Глобальный поиск</string>
    <string name="action_mark_all_as_read">Отметить всё как прочитанное</string>
    <string name="action_historical">Исторический</string>
    <string name="action_quick_reply">Быстрый ответ</string>
    <string name="action_open">Открыть</string>
    <string name="action_close">Закрыть</string>
    <string name="copied_to_clipboard">Скопировано в буфер</string>
    <string name="disable">Отключить</string>
    
    <!-- dialog titles -->
    <string name="dialog_title_confirmation">Подтверждение</string>
    <string name="dialog_title_warning">Предупреждение</string>

    <!-- Bottom navigation buttons -->
    <string name="bottom_action_home">Home</string>
    <string name="bottom_action_favourites">Избранные</string>
    <string name="bottom_action_people">Люди</string>
    <string name="bottom_action_rooms">Комнаты</string>

    <!-- Home screen -->
    <string name="home_filter_placeholder_home">Поиск комнат</string>
    <string name="home_filter_placeholder_favorites">Поиск избранных</string>
    <string name="home_filter_placeholder_people">Поиск людей</string>
    <string name="home_filter_placeholder_rooms">Поиск комнат</string>

    <!-- Home fragment -->
    <string name="invitations_header">Приглашения</string>
    <string name="low_priority_header">Низкий приоритет</string>

    <!-- People fragment -->
    <string name="direct_chats_header">Диалоги</string>
    <string name="local_address_book_header">Внутренние контакты</string>
    <string name="known_contacts_header">Известные контакты</string>
    <string name="matrix_only_filter">Только контакты Matrix</string>
    <string name="no_conversation_placeholder">Нет диалогов</string>
    <string name="no_local_contact_placeholder">No local contacts</string>
    <string name="no_contact_access_placeholder">Вы не дали доступ Riot к внутренним контактам</string>
    <string name="no_result_placeholder">Нет результатов</string>

    <!-- Rooms fragment -->
    <string name="rooms_header">Комнаты</string>
    <string name="rooms_directory_header">Список комнат</string>
    <string name="no_room_placeholder">Нет комнат</string>
    <string name="no_public_room_placeholder">Публичные комнаты недоступны</string>
    <plurals name="public_room_nb_users">
	<item quantity="one">%d пользователь</item>
	<item quantity="few">%d пользователя</item>
	<item quantity="many">%d пользователей</item>
	<item quantity="other"/>
</plurals>
    
    <string name="send_bug_report_include_logs">Отправить журналы</string>
    <string name="send_bug_report_include_crash_logs">Отправить журналы ошибок</string>
    <string name="send_bug_report_include_screenshot">Send screenshot</string>
    <string name="send_bug_report">Отчёт об ошибке</string>
    <string name="send_bug_report_description">Пожалуйста опишите ошибку. Что вы делали? Что вы ожидали получить? Что произошло?</string>
    <string name="send_bug_report_placeholder">Опишите проблему здесь</string>
    <string name="send_bug_report_logs_description">Для диагностики проблемы, журналы с этого клиента будут приложены к отчёту об ошибке. Если вы предпочитаете не отправлять журналы, то снимите флаг:</string>
    <string name="send_bug_report_alert_message">Хотите отправить отчёт об ошибке?</string>
    <string name="send_bug_report_sent">Отчёт об ошибке успешно отправлен</string>
    <string name="send_bug_report_failed">Сбой отправки отчёта об ошибке (%s)</string>
    <string name="send_bug_report_progress">Прогресс (%s%%)</string>
    <string name="send_bug_report_app_crashed">Программа при последнем пользовании закрылась с ошибкой. Хотели бы вы отправить отчёт о ошибке?</string>
    
    <string name="send_files_in">Предать в</string>
    <string name="read_receipt">Прочитан</string>

    <string name="join_room">Войти в Комнату</string>
    <string name="username">Логин</string>
    <string name="create_account">Зарегистрироваться</string>
    <string name="login">Войти</string>
    <string name="logout">Выйти</string>
    <string name="hs_url">URL сервера</string>
    <string name="identity_url">URL сервера авторизации</string>
    <string name="user">пользователь</string>
    <string name="users">пользователей</string>
    <string name="search">Поиск</string>

    <string name="start_new_chat">Начать новый чат</string>
    <string name="start_voice_call">Начать голосовой вызов</string>
    <string name="start_video_call">Начать видео вызов</string>

    <string name="option_send_files">Отправка файлов</string>
    <string name="option_take_photo_video">Снять фото или видео</string>

    <!-- Authentication -->
    <string name="auth_login">Вход</string>
    <string name="auth_register">Регистрация</string>
    <string name="auth_submit">Отправить</string>
    <string name="auth_skip">Пропустить</string>
    <string name="auth_send_reset_email">Сбросить</string>
    <string name="auth_return_to_login">Вернуться на экран входа</string>
    <string name="auth_user_id_placeholder">Email или логин</string>
    <string name="auth_password_placeholder">Пароль</string>
    <string name="auth_new_password_placeholder">Новый пароль</string>
    <string name="auth_user_name_placeholder">Логин</string>
    <string name="auth_add_email_message">"Добавьте email к вашему аккаунту, чтобы другие пользователи могли найти вас и стал возможено восстановление пароля."</string>
    <string name="auth_add_phone_message">"Добавьте телефон к вашему аккаунту, чтобы другие пользователи могли найти вас."</string>
    <string name="auth_add_email_phone_message">"Добавьте email и/или телефон к вашему аккаунту, чтобы другие пользователи могли найти вас.\n\nEmail также позволит вам при необходимости восстановить пароль."</string>
    <string name="auth_add_email_and_phone_message">"Добавьте email или телефон к вашему аккаунту, чтобы другие пользователи могли найти вас.\n\nEmail также позволит вам при необходимости восстановить пароль."</string>
    <string name="auth_email_placeholder">Email адрес</string>
    <string name="auth_opt_email_placeholder">Email адрес (дополнительный)</string>
    <string name="auth_phone_number_placeholder">Телефонный номер</string>
    <string name="auth_opt_phone_number_placeholder">Телефонный номер (дополнительный)</string>
    <string name="auth_repeat_password_placeholder">Повтор пароля</string>
    <string name="auth_repeat_new_password_placeholder">Подтвердите ваш новый пароль</string>
    <string name="auth_invalid_login_param">Неверный логин и/или пароль</string>
    <string name="auth_invalid_user_name">Логин может содержать только буквы, цифры, точки, дефис и подчёркивание</string>
    <string name="auth_invalid_password">Короткий пароль (минимум 6 символов)</string>
    <string name="auth_missing_password">Отсутствует пароль</string>
    <string name="auth_invalid_email">"Не похоже, что введён корректный email"</string>
    <string name="auth_invalid_phone">"Не похоже, что введён корректный телефонный номер"</string>
    <string name="auth_email_already_defined">Этот email уже используется.</string>
    <string name="auth_missing_email">Отсутствует email</string>
    <string name="auth_missing_phone">Отстутсвует номер телефона</string>
    <string name="auth_missing_email_or_phone">Отсутствует номер телефона или email</string>
    <string name="auth_invalid_token">Токен не действителен</string>
    <string name="auth_password_dont_match">Пароли не совпадают</string>
    <string name="auth_forgot_password">Забыли пароль?</string>
    <string name="auth_use_server_options">Использовать особые параметры сервера</string>
    <string name="auth_email_validation_message">Проверьте email для продолжения регистрации</string>
    <string name="auth_threepid_warning_message">Регистрация по email и телефону одновременно пока не поддерживается. Только телефонный номер будет связан с аккаунтом.\n\nВы можете добавить свой email в настройках профиля.</string>
    <string name="auth_recaptcha_message">Проверка не являетесь ли вы роботом</string>
    <string name="auth_username_in_use">Логин уже используется</string>
    <string name="auth_home_server">Сервер:</string>
    <string name="auth_identity_server">Сервер авторизации:</string>
    <string name="auth_reset_password_next_step_button">Я проверил мой email адрес</string>
    <string name="auth_reset_password_message">Для сброса пароля введите привязанный к учётной записи email:</string>
    <string name="auth_reset_password_missing_email">Должен быть введён привязанный к учётной записи email.</string>
    <string name="auth_reset_password_missing_password">Должен быть введён новый пароль.</string>
    <string name="auth_reset_password_email_validation_message">На адрес %s было отправлено письмо. После перехода по ссыдке в письме нажмите ниже.</string>
    <string name="auth_reset_password_error_unauthorized">Не удалось проверить email: убедитесь, что вы перешли по присланной ссылке</string>
    <string name="auth_reset_password_success_message">Ваш пароль сброшен.\n\nОсуществлён выход на всех устройствах - вы не будете получать push уведомления. Для включения push уведомлений заново войдите на каждом из ваших устройств.</string>
    
    <!-- Login Screen -->
    <string name="login_error_must_start_http">URL должен начинаться с http[s]://</string>
    <string name="login_error_network_error">Сбой входа: сетевая ошибка</string>
    <string name="login_error_unable_login">Сбой входа</string>
    <string name="login_error_registration_network_error">Сбой регистрации: сетевая ошибка</string>
    <string name="login_error_unable_register">Сбой регистрации</string>
    <string name="login_error_unable_register_mail_ownership">Сбой регистрации: ошибка проверки email</string>
    <string name="login_error_invalid_home_server">Введите корректный URL</string>

    <string name="login_error_forbidden">Некорректный логин/пароль</string>
    <string name="login_error_unknown_token">Указанный токен не распознан</string>
    <string name="login_error_bad_json">Повреждённый JSON</string>
    <string name="login_error_not_json">Не JSON</string>
    <string name="login_error_limit_exceeded">Отправлено слишком много запросов</string>
    <string name="login_error_user_in_use">Логин уже используется</string>
    <string name="login_error_login_email_not_yet">Вы не перешли по высланной в email ссылке</string>

    <!-- crypto warnings -->
    <string name="e2e_need_log_in_again">Вам необходимо перелогиниться, для генерации E2E ключей шифрования для этого устройства и отправки их на сервер.\nЭто однократная операция.\nИзвините за неудобства.</string>

    <!-- read receipts list Screen -->
<<<<<<< HEAD
    <string name="read_receipts_list">Чтение списка вступивших</string>
=======
    <string name="read_receipts_list">Read Receipts List</string>

    <!-- Mels -->
    <string name="membership_changes">%d membership changes</string>
>>>>>>> ec84cb44
    
    <!-- accounts list Screen -->
    <string name="choose_account">Выбор учётной записи</string>
    
    <!-- image size selection -->
    <string name="compression_options">Откравить как </string>
    <string name="compression_opt_list_original">Оригинал</string>
    <string name="compression_opt_list_large">Крупный</string>
    <string name="compression_opt_list_medium">Средний</string>
    <string name="compression_opt_list_small">Маленький</string>
    
    <!-- media upload / download messages -->
    <string name="attachment_cancel_download">"Отменить загрузку?</string>
    <string name="attachment_cancel_upload">Отменить загрузку?</string>
    <string name="attachment_remaining_time_seconds">%d с</string>
    <string name="attachment_remaining_time_minutes">%1$dм %2$dс</string>

    <!-- room creation dialog Screen -->
    <string name="yesterday">Вчера</string>
    <string name="today">Сегодня</string>

    <!-- room info dialog Screen -->
    <string name="room_info_room_name">Название Комнаты</string>
    <string name="room_info_room_topic">Тема комнаты</string>

    <!-- Settings keys -->
    <string name="settings_key_display_all_events">settings_key_display_all_events</string>
    <string name="settings_key_use_rage_shake">settings_key_use_rage_shake</string>

    <!-- call string -->
    <string name="call_connected">Вызов соеденен</string>
    <string name="call_connecting">Вызов соеденяеться…</string>
    <string name="call_ended">Вызов закончен</string>
    <string name="call_ring">Звонок…</string>
    <string name="incoming_call">Входящий вызов</string>
    <string name="incoming_video_call">Входящий видио вызов</string>
    <string name="incoming_voice_call">Входящий аудио вызов</string>
    <string name="call_in_progress">Звонок выполняется</string>
    
    <string name="call_error_user_not_responding">На другом конце не отвечают.</string>
    <string name="call_error_ice_failed">Медиавызов не удался</string>
    <string name="call_error_camera_init_failed">Невозможно инициализировать камеру</string>
    <string name="call_error_answered_elsewhere">Звонок принят на другом устройстве</string>
    <string name="call_error_peer_hangup_elsewhere">Звонок сброшен на другом устройстве</string>
    <string name="call_error_peer_cancelled_call">звонок отменен</string>
    
    <string name="action_accept">ПРИНЯТЬ</string>
    <string name="action_ignore">ОТМЕНИТЬ</string>

    <!-- medias picker string -->
    <string name="media_picker_both_capture_title">Снять фото или видео"</string>
    <string name="media_picker_cannot_record_video">Не удалось записать видео"</string>
    
    <!-- permissions Android M -->
    <string name="permissions_rationale_popup_title">%s Информация</string>
    <string name="permissions_rationale_msg_storage">%s необходимы разрешения на доступ к вашим фото и видео для сохранения и отправки сложений.\n\nПожалуйста разрешите доступ в следующем окне, чтобы иметь возможность отправлять файлы.</string>
    <string name="permissions_rationale_msg_camera">%s необходимы разрешения на доступ к вашей камере, чтобы делать фото и совержать видеозвонки.</string>
    <string name="permissions_rationale_msg_camera_explanation">\n\nПожалуйста разрешите доступ в следующем окне, чтобы иметь возможность совершать звонки.</string>
    <string name="permissions_rationale_msg_record_audio">%s необходимы разрешения на доступ к микрофону, чтобы выполнять звонки.</string>
    <string name="permissions_rationale_msg_record_audio_explanation">\n\nПожалуйста разрешите доступ в следующем окне, чтобы иметь возможность совершать звонки.</string>
    <string name="permissions_rationale_msg_camera_and_audio">%s необходимы разрешения на доступ к камере и микрофону для видеовызовов.\n\nPlease allow access on the next pop-ups to be able to make the call.</string>
    <string name="permissions_rationale_msg_contacts">%s необходимы разрешения на доступ к контактам, чтобы найти других пользователей сети по email или телефонному номеру.\n\nПожалуйста разрешите доступ в следующем окне, чтобы выши контакты были доступны в приложении.</string>
    <string name="permissions_msg_contacts_warning_other_androids">%s необходимы разрешения на доступ к контактам, чтобы найти других пользователей сети по email или телефонному номеру.\n\nРазрешить Riot доступ к контактам ?</string>
    
    <string name="permissions_action_not_performed_missing_permissions">Извините.. Действие не выполнено из-зо недостаточных разрешений</string>
    
    <!-- medias slider string -->
    <string name="media_slider_saved">Сохранено</string>
    <string name="media_slider_saved_message">Сохранить в загрузки</string>
    <string name="yes">ДА</string>
    <string name="no">НЕТ</string>
    <string name="_continue">Продолжить</string>
    
    <!-- Actions -->
    <string name="remove">Удалить</string>
    <string name="join">Присоединиться</string>
    <string name="preview">Просмотр</string>
    <string name="reject">Отклонить</string>

    <!-- Room -->
    <string name="room_jump_to_first_unread">Перейти к первому непрочитанному сообщению.</string>
    
    <!-- Room Preview -->
    <string name="room_preview_invitation_format">%s пригласил вас присоединиться к этой комнате</string>
    <string name="room_preview_unlinked_email_warning">Приглашение пришло на адрес %s, который не связан с этим аккаунтом.\nВы можете войти под другим аккаунтом или связать email с этим аккаунтом.</string>
    <string name="room_preview_try_join_an_unknown_room">Вы пытаетесь получить доступ к %s. Хотите присоединиться к обсуждению?</string>
    <string name="room_preview_try_join_an_unknown_room_default">комната</string>
    <string name="room_preview_room_interactions_disabled">Это предпросмотр комнаты. Вы в режиме только чтения.</string>
    
    <!-- Chat creation -->
    <string name="room_creation_title">Новый чат</string>
    <string name="room_creation_add_member">Добавить участника</string>
    <string name="room_header_active_members">%1$d/%2$d активных пользователей</string>
    <string name="room_header_invite_members">Пригласить участников</string>
    <string name="room_title_members">%1$d пользователей</string>
    <string name="room_title_one_member">1 пользователь</string>
    <string name="room_e2e_alert_title">Предостережение!</string>
    <string name="room_e2e_alert_message">End-to-end шифрование в бета-тестировании и может быть ненадежным.

Не стоит пока доверять этому для защиты данных.

Устройства не смогут расшифровать историю, пока не войдут в комнату..

Зашифрованные сообщения не будут видны на клиентах, в которых не включено шифрование.</string>
    
    <!--  Time -->
    <string name="format_time_s">с</string>
    <string name="format_time_m">м</string>
    <string name="format_time_h">ч</string>
    <string name="format_time_d">д</string>
    
    <!--  Chat participants -->
    <string name="room_participants_leave_prompt_title">Покинуть Чат</string>
    <string name="room_participants_leave_prompt_msg">Вы уверены, что хотите покинуть Чат?</string>
    <string name="room_participants_remove_prompt_msg">Вы уверены, что хотите исключить %s из чата?</string>
    <string name="room_participants_create">Создать</string>

    <string name="room_participants_online">В сети</string>
    <string name="room_participants_offline">Недоступен</string>
    <string name="room_participants_idle">Простой</string>
    <string name="room_participants_now">сейчас</string>
    <string name="room_participants_ago">назад</string>

    <string name="room_participants_header_admin_tools">АДМИНИСТРИРОВАНИЕ</string>
    <string name="room_participants_header_call">ВЫЗОВ</string>
    <string name="room_participants_header_direct_chats">ПРЯМЫЕ ЧАТЫ</string>
    <string name="room_participants_header_devices">УСТРОЙСТВА</string>
    
    <string name="room_participants_action_invite">Пригласить</string>
    <string name="room_participants_action_leave">Покинуть этот чат</string>
    <string name="room_participants_action_remove">Исключить из этого чата</string>
    <string name="room_participants_action_ban">Забанить</string>
    <string name="room_participants_action_unban">Разбанить</string>
    <string name="room_participants_action_set_default_power_level">Сделать рядовым пользователем</string>
    <string name="room_participants_action_set_moderator">Сделать модератором</string>
    <string name="room_participants_action_set_admin">Сделать администратором</string>
    <string name="room_participants_action_ignore">Скрыть все сообщения этого пользователя</string>
    <string name="room_participants_action_unignore">Отобразить все сообщения этого пользователя</string>
    <string name="room_participants_invite_search_another_user">ID пользователя, имя или email</string>
    <string name="room_participants_action_mention">Упомянуть</string>
    <string name="room_participants_action_devices_list">Отобразить список устройств</string>
    <string name="room_participants_power_level_prompt">Вы не сможете отменить эту операцию.\nВы уверены, что хотите продолжить?</string>
    
    <string name="room_participants_invite_prompt_msg">"Вы уверены что хотите пригласить %s в этот чат?"</string>
    
    <!-- invitation -->
    <string name="people_search_invite_by_id"><u>Пригласить по ID</u></string>
    <string name="people_search_local_contacts">Локальные Контакты (%d)</string>
    <string name="people_search_known_contacts">Известные Контакты (%s)</string>
    <string name="people_search_filter_text">Только зарегистрированные</string>
    <string name="people_search_too_many_contacts">Слишком много контактов, используйте поле поиска</string>

    <string name="people_search_invite_by_id_dialog_title">Пригласить пользователя по ID</string>
    <string name="people_search_invite_by_id_dialog_description">Пожалуйста, введите один или несколько адресов email или Matrix ID</string>
    <string name="people_search_invite_by_id_dialog_hint">Email или Matrix ID</string>

    <!--  Chat -->
    <string name="room_menu_search">Поиск</string>
    <string name="room_one_user_is_typing">%s печатает…</string>
    <string name="room_two_users_are_typing">%1$s &amp; %2$s печатают…</string>
    <string name="room_many_users_are_typing">%1$s &amp; %2$s &amp; и другие печатают…</string>
    <string name="room_message_placeholder_encrypted">Отправить зашифрованное сообщение…</string>
    <string name="room_message_placeholder_not_encrypted">Отправить сообщение…</string>
    <string name="room_offline_notification">Соединение с сервером потеряно.</string>
    <string name="room_unsent_messages_notification">Сообщения не отправлены. %1$s или %2$s сейчас?</string>
    <string name="room_unknown_devices_messages_notification">Сообщения, не отправленны из-за присутствия неизвестных устройств. %1$s или %2$s сейчас?</string>
    <string name="room_prompt_resend">Повторить отправку</string>
    <string name="room_prompt_cancel">удалить всё</string>
    <string name="room_resend_unsent_messages">Отправить неотправленные сообщения</string>
    <string name="room_delete_unsent_messages">Удалить неотправленные сообщения</string>
    <string name="room_message_file_not_found">Файл не найден</string>
    <string name="room_do_not_have_permission_to_post">У вас нет прав писать сообщения в этом чате</string>
    <string name="room_new_message_notification">1 новое сообщение</string>
    <string name="room_new_messages_notification">%1$d новых сообщений</string>
    
    <!-- unrecognized SSL certificate -->
    <string name="ssl_trust">Доверять</string>
    <string name="ssl_do_not_trust">Не доверять</string>
    <string name="ssl_logout_account">Выйти</string>
    <string name="ssl_remain_offline">Игнорировать</string>
    <string name="ssl_fingerprint_hash">Отпечаток (%s):</string>
    <string name="ssl_could_not_verify">Не удалось проверить сертификат удаленного сервера.</string>
    <string name="ssl_cert_not_trust">Это может означать, что кто-то злонамеренно перехватывает ваш трафик или что ваш телефон не доверяет сертификату, предоставленному удаленным сервером.</string>
    <string name="ssl_cert_new_account_expl">Если администратор сервера сказал, что это ожидается, убедитесь, что отпечаток сертификата ниже соответствует отпечатку сертификата, предоставленному администратором.</string>
    <string name="ssl_unexpected_existing_expl">Сертификат сервера изменился и ваш телефон теперь ему не доверяет. Это ОЧЕНЬ ПОДОЗРИТЕЛЬНО. Рекомендуется, НЕ ДОВЕРЯТЬ этому новому сертификату.</string>
    <string name="ssl_expected_existing_expl">Сертификат изменился с ранее доверенного на недействительный. Возможно, сервер обновил свой сертификат. Свяжитесь с администратором сервера для получения ожидаемого отпечатка сертификата.</string>
    <string name="ssl_only_accept">Принимайте сертификат ТОЛЬКО если администратор сервера опубликовал отпечаток сертификата, который соответствует указанному выше.</string>
    <string name="ssl_fingerprint_example">00 00 00 00 00 00 00 00 00 00 00 00 00 00 00 00 00 00 00 00 00 00 00 00 00 00 00 00 00 00 00 00</string>
    
    <!-- Room Details -->
    <string name="room_details_title">Подробности</string>
    <string name="room_details_people">Люди</string>
    <string name="room_details_files">Файлы</string>
    <string name="room_details_settings">Настройки</string>
    <string name="room_details_selected">выбрано</string>
    <string name="malformed_id">Некорректный ID. Используйте email или Matrix ID вида \'@localpart:domain\'</string>
    <string name="room_details_people_invited_group_name">ПРИГЛАШЕНЫ</string>
    <string name="room_details_people_present_group_name">ПРИСОЕДИНИЛИСЬ</string>
    
    <!-- Room events -->
    <string name="room_event_action_report_prompt_reason">Причина отчета о контенте</string>
    <string name="room_event_action_report_prompt_ignore_user">Вы хотите скрыть все сообщения этого пользователя?</string>
    <string name="room_event_action_cancel_upload">Отменить загрузку</string>
    <string name="room_event_action_cancel_download">Отменить загрузку</string>
    
    <!-- Room display name -->
    <string name="room_displayname_invite_from">Приглашение от %s</string>
    <string name="room_displayname_room_invite">Приглашение в комнату</string>
    <string name="room_displayname_two_members">%1$s и %2$s</string>
    <string name="room_displayname_more_than_two_members">%1$s и %2$d другие</string>
    <string name="room_displayname_no_title">Пустая комната</string>
    
    <!-- Search -->
    <string name="search_hint">Поиск</string>
    <string name="search_members_hint">Фильтр списка пользователей</string>
    <string name="search_no_results">Нет результатов</string>
    <string name="tab_title_search_rooms">ЧАТЫ</string>
    <string name="tab_title_search_messages">СООБЩЕНИЯ</string>
    <string name="tab_title_search_people">ЛЮДИ</string>
    <string name="tab_title_search_files">ФАЙЛЫ</string>
    
    <!-- Room recents -->
    <string name="room_recents_join">ПРИСОЕДИНИЛИСЬ</string>
    <string name="room_recents_directory">КАТАЛОГ</string>
    <string name="room_recents_favourites">ИЗБРАННОЕ</string>
    <string name="room_recents_conversations">ЧАТЫ</string>
    <string name="room_recents_low_priority">НЕ СРОЧНО</string>
    <string name="room_recents_invites">ПРИГЛАШЕНИЯ</string>
    <string name="room_recents_start_chat">Начать чат</string>
    <string name="room_recents_create_room">Создать чат</string>
    <string name="room_recents_join_room">Войти в комнату</string>
    <string name="room_recents_join_room_title">Войти в комнату</string>
    <string name="room_recents_join_room_prompt">Введите ID комнаты или псевдоним</string>
    
    <!-- Directory -->
    <string name="directory_search_results_title">Просмотр каталога</string>
    <string name="directory_search_room">%1$d чат</string>
    <string name="directory_search_rooms">%1$d чатов</string>
    <string name="directory_search_room_for">%1$d чат найден для %2$s</string>
    <string name="directory_search_rooms_for">%1$s чатов найдено для %2$s</string>
    <string name="directory_searching_title">Поиск в каталоге..</string>

    <!-- home room settings -->
    <string name="room_settings_notifications">Уведомления</string>
    <string name="room_settings_favourite">Избранное</string>
    <string name="room_settings_de_prioritize">Не срочно</string>
    <string name="room_settings_direct_chat">Прямой чат</string>
    <string name="room_settings_leave_conversation">Покинуть обсуждение</string>
    <string name="room_settings_forget">Забыть</string>
    
    <!-- home sliding menu -->
    <string name="room_sliding_menu_messages">Сообщения</string>
    <string name="room_sliding_menu_settings">Настройки</string>
    <string name="room_sliding_menu_version">Версия </string>
    <string name="room_sliding_menu_term_and_conditions">Условия и положения</string>
    <string name="room_sliding_menu_third_party_notices">Прочие уведомления</string>
    <string name="room_sliding_menu_copyright">Copyright</string>
    <string name="room_sliding_menu_privacy_policy">Политика конфиденциальности</string>

    <!-- Vector Settings -->

    <string name="settings_profile_picture">Аватар</string>
    <string name="settings_display_name">Отображаемое имя</string>
    <string name="settings_email_address">Email</string>
    <string name="settings_add_email_address">Добавить email</string>
    <string name="settings_phone_number">Телефон</string>
    <string name="settings_add_phone_number">Добавить телефон</string>
    <string name="settings_summary_app_info_link">Эскран системной информации приложения</string>
    <string name="settings_title_app_info_link">Сведения о приложении</string>
    
    <string name="settings_enable_all_notif">Включить уведомления для этой учётной записи</string>
    <string name="settings_enable_this_device">Включить уведомления для этого устройства</string>
    <string name="settings_turn_screen_on">Включить экран на 3 секунды</string>
    
    <string name="settings_containing_my_name">При обращении по имени</string>
    <string name="settings_messages_in_one_to_one">В персональных чатах</string>
    <string name="settings_messages_in_group_chat">В групповых чатах</string>
    <string name="settings_invited_to_room">Приглашения в чаты</string>
    <string name="settings_call_invitations">Вызовы</string>
    <string name="settings_messages_sent_by_bot">Сообщения от бота</string>
    
    <string name="settings_background_sync">Синхронизация</string>
    <string name="settings_enable_background_sync">Включить фоновую синхронизацию</string>
    <string name="settings_set_sync_timeout">Таймаут синхронизации</string>
    <string name="settings_set_sync_delay">Задержка между запросами синхронизации</string>
    <string name="settings_second">секунда</string>
    <string name="settings_seconds">секунд</string>
    
    <string name="settings_version">Версия</string>
    <string name="settings_olm_version">Версия olm</string>
    <string name="settings_app_term_conditions">Условия и положения</string>
    <string name="settings_third_party_notices">Прочие уведомления</string>
    <string name="settings_copyright">Copyright</string>
    <string name="settings_privacy_policy">Политика конфиденциальности</string>
    <string name="settings_clear_cache">Очистить кэш</string>
    <!--string name="settings_room_privacy_label">Privacy</string-->
    
    
    <string name="settings_user_settings">Параметры пользователя</string>
    <string name="settings_notifications">Уведомления</string>
    <string name="settings_ignored_users">Игнорируемые</string>
    <string name="settings_other">Другое</string>
    <string name="settings_advanced">Дополнительно</string>
    <string name="settings_cryptography">Криптография</string>
    <string name="settings_notifications_targets">Отправлять уведомления на</string>
    <string name="settings_contact">Локальные контакты</string>
    <string name="settings_contacts_app_permission">Доступ к контактам</string>
    <string name="settings_contacts_phonebook_country">Страна для контактов</string>
    <string name="settings_home_display">Домашний экран</string>
    <string name="settings_pin_missed_notifications">Прикрепить комнаты с отключенными уведомлениями</string>
    <string name="settings_pin_unread_messages">Прикрепить комнаты с непрочитанными сообщениями</string>
    <string name="settings_devices_list">Устройства</string>
    <string name="devices_details_dialog_title">Подробности о устройстве</string>
    <string name="devices_details_id_title">ID</string>
    <string name="devices_details_name_title">Имя</string>
    <string name="devices_details_device_name">Имя устройства</string>
    <string name="devices_details_last_seen_title">Последнее подключение</string>
    <string name="devices_details_last_seen_format">%1$s @ %2$s</string>
    <string name="devices_details_time_format">HH:mm:ss</string>
    <string name="devices_delete_dialog_text">Эта операция требует дополнительно аутентификации.\nДля продолжения введите ваш пароль.</string>
    <string name="devices_delete_dialog_title">Аутентификация</string>
    <string name="devices_delete_pswd">Пароль:</string>
    <string name="devices_delete_submit_button_label">Отправить</string>
    
    <string name="settings_logged_in">Авторизован как</string>
    <string name="settings_home_server">Сервер</string>
    <string name="settings_identity_server">Сервер авторизации</string>
    
    <string name="account_email_validation_title">Ожидается подтверждение</string>
    <string name="account_email_validation_message">Проверьте свой email и перейдите по высланной ссылке. Затем нажмите продолжить.</string>
   <string name="account_email_validation_error">Не удалась проверка email. Проверьте свой email и перейдите по высланной ссылке. Затем нажмите продолжить.</string>

    <string name="account_email_already_used_error">This email address is already in use</string>
    <string name="account_email_not_found_error">Failed to send email: This email address was not found</string>
    <string name="account_phone_number_already_used_error">This phone number is already in use</string>
  
    <string name="settings_change_password">Смена пароля</string>
    <string name="settings_old_password">старый пароль</string>
    <string name="settings_new_password">новый пароль</string>
    <string name="settings_confirm_password">подтверждение пароля</string>
    <string name="settings_fail_to_update_password">Ошибка смены пароля</string>
    <string name="settings_password_updated">Пароль был обновлён</string>
    <string name="settings_unignore_user">Отображать сообщения пользователя %s?</string>

    <string name="settings_delete_notification_targets_confirmation">Вы уверены, что хотите удалить устройство для получения уведомлений?</string>

    <string name="settings_delete_threepid_confirmation">Вы уверены, что хотите удалить %1$s %2$s?</string>

    <string name="settings_select_country">Выберите страну</string>
    
    <string name="settings_phone_number_country_label">Страна</string>
    <string name="settings_phone_number_country_error">Пожалуйста выберите страну</string>
    <string name="settings_phone_number_label">Телефон</string>
    <string name="settings_phone_number_error">Некорректный телефонный номер для выбранной страны</string>
    <string name="settings_phone_number_verification">Проверка телефона</string>
    <string name="settings_phone_number_verification_instruction">"Мы отправили СМС с кодом активации. Введите этот код в поле ниже."</string>
    <string name="settings_phone_number_verification_error_empty_code">Введите код активации</string>
    <string name="settings_phone_number_verification_error">Ошибка проверки телефона</string>
    <string name="settings_phone_number_code">Код</string>
    
    <!-- Room Settings -->
    
    <!-- room global settings-->
    <string name="room_settings_room_photo">Аватар Комнаты</string>
    <string name="room_settings_room_name">Имя Комнаты</string>
    <string name="room_settings_topic">Тема</string>
    <string name="room_settings_room_tag">Метки комнаты</string>
    <string name="room_settings_tag_pref_dialog_title">Отмечено как:</string>
    <string name="room_settings_mute_notifs">Не беспокоить</string>
    
    <!-- Room settings: Room tag -->
    <string name="room_settings_tag_pref_entry_favourite">Избранное</string>
    <string name="room_settings_tag_pref_entry_low_priority">Не срочно</string>
    <string name="room_settings_tag_pref_entry_none">Нет</string>
    <string name="room_settings_tag_pref_no_tag">без меток</string>
    <string name="room_settings_tag_pref_entry_value_favourite">избранное</string>
    <string name="room_settings_tag_pref_entry_value_low_priority">не срочно</string>
    <string name="room_settings_tag_pref_entry_value_none">нет</string>
    
    <!-- room settings : access and visibility -->
    <string name="room_settings_category_access_visibility_title">Доступность и видимость</string>
    <string name="room_settings_directory_visibility">Отображать комнату в каталоге</string>
    <string name="room_settings_room_access_rules_pref_title">Доступ к комнате</string>
    <string name="room_settings_room_read_history_rules_pref_title">Доступ к истории комнаты</string>
    <string name="room_settings_room_read_history_rules_pref_dialog_title">Кто может читать историю?</string>
    <string name="room_settings_room_access_rules_pref_dialog_title">Кто имеет доступ к комнате?</string>
    
    <!-- Room settings, access and visibility : WHO CAN READ HISTORY? (read rule) -->
    <string name="room_settings_read_history_entry_anyone">Все</string>
    <string name="room_settings_read_history_entry_members_only_option_time_shared">Только члены (с момента выбора этой опции)</string>
    <string name="room_settings_read_history_entry_members_only_invited">Только члены (с момента приглашения)</string>
    <string name="room_settings_read_history_entry_members_only_joined">Только члены (с момента присоединения)</string>

    <!-- Room settings: "Who can access this room?" (access rule) -->
    <string name="room_settings_room_access_warning">Для генерации ссылки комнада толжна иметь адрес.</string>
    <string name="room_settings_room_access_entry_only_invited">Только приглашённые</string>
    <string name="room_settings_room_access_entry_anyone_with_link_apart_guest">Все у кого есть ссылка на комнату, кроме гостей</string>
    <string name="room_settings_room_access_entry_anyone_with_link_including_guest">Все у кого есть ссылка на комнату, включая гостей</string>
    
    <!-- Room settings: banned users -->
    <string name="room_settings_banned_users_title">Забаненые пользователи</string>
    
    <!-- advanced -->
    <string name="room_settings_category_advanced_title">Дополнительно</string>
    <string name="room_settings_room_internal_id">Внутренний ID комнаты</string>
    <string name="room_settings_addresses_pref_title">Адреса</string>
    <string name="room_settings_labs_pref_title">Лаборатория</string>
    <string name="room_settings_labs_warning_message">Это экспериментальный функционал, он может вызвать неожиданный сбой. Используйте с осторожностью.</string>
    <string name="room_settings_labs_end_to_end">E2E шифрование</string>
    <string name="room_settings_labs_end_to_end_is_active">E2E шифрование активно</string>
    <string name="room_settings_labs_end_to_end_warnings">Вам необходимо выйти, чтобы включить шифрование.</string>
    <string name="room_settings_never_send_to_unverified_devices_title">Шифровать сообщения только для проверенных устройств</string>
    <string name="room_settings_never_send_to_unverified_devices_summary">Никогда не отправлять шифрованное сообщение на непроверенные устройства в этой комнате с этого устройства.</string>
    
    <!-- Room settings: advanced addresses -->
    <string name="room_settings_addresses_no_local_addresses">У этой комнаты ещё нет локального адреса</string>
    <string name="room_settings_addresses_add_new_address">Новый адрес (например #foo:matrix.org")</string>
    
    <string name="room_settings_addresses_invalid_format_dialog_title">Неверный формат алиаса</string>
    <string name="room_settings_addresses_invalid_format_dialog_body">\'%s\' неверный формат алиаса</string>
    <string name="room_settings_addresses_disable_main_address_prompt_msg">Необходимо указать основной адрес. По-умолчанию основной адрес для этой комнаты будет выбран случайно"</string>
    <string name="room_settings_addresses_disable_main_address_prompt_title">Предостережение: основной адрес</string>
    
    <string name="room_settings_set_main_address">Установить как основной адрес</string>
    <string name="room_settings_unset_main_address">Сбросить основной адрес</string>
    <string name="room_settings_copy_room_id">Копировать ID комнаты</string>
    <string name="room_settings_copy_room_address">Копировать адрес комныты</string>

    <string name="room_settings_addresses_e2e_enabled">В этой комнате включено шифрование.</string>
    <string name="room_settings_addresses_e2e_disabled">В этой комнате выключено шифрование.</string>
    <string name="room_settings_addresses_e2e_encryption_warning">Включить шифрование \n(внимание: не может быть отключено!)</string>
    <string name="room_settings_addresses_e2e_prompt_title">Внимание!</string>
    <string name="room_settings_addresses_e2e_prompt_message">End-to-end шифрование пока нестабильно.\n\nВам не следует доверять этому шифрованию критичные данные.\n\nНет возможности расшифровать историю до момента присоединения к комнате.\n\nПосле включения шифрования для комнаты, оно не может быть отключено.\n\nЗашифрованные сообщения не будут отображаться на устройствах, не поддерживающих шифрование.</string>
    
    <!-- Directory -->
    <string name="directory_title">Каталог</string>
    
    <!-- GA use -->
    <string name="ga_use_alert_message">Вы согласны помочь нам улучшить приложение и отправлять отчёты о сбоях ?</string>
    <string name="ga_use_settings">Автоматически отправлять отчёты о сбоях</string>
    <string name="ga_use_disable_alert_message">Для отключения отчётов о сбоях необходимо перезапустить приложение.</string>
    
    <!-- matrix error -->
    <string name="failed_to_load_timeline_position">%s пытается загрузить историю комнаты, но не может её найти.</string>
    
    
    <!-- encryption dialog -->
    <string name="encryption_information_title">Информация о E2E шифровании</string>
    
    <string name="encryption_information_device_info">Информация о событии</string>
    <string name="encryption_information_user_id">ID пользователя</string>
    <string name="encryption_information_curve25519_identity_key">Curve25519 identity key</string>
    <string name="encryption_information_claimed_ed25519_fingerprint_key">Claimed Ed25519 fingerprint key</string>
    <string name="encryption_information_algorithm">Алгоритм</string>
    <string name="encryption_information_session_id">ID сесии</string>
    <string name="encryption_information_decryption_error">Ошибка дешифровки</string>
    
    <string name="encryption_information_sender_device_information">Информация об устройстве отправителя</string>
    <string name="encryption_information_device_name">Имя устройства</string>
    <string name="encryption_information_name">Имя</string>
    <string name="encryption_information_device_id">ID устройства</string>
    <string name="encryption_information_device_key">Ключ устройства</string>
    <string name="encryption_information_verification">Проверка</string>
    <string name="encryption_information_ed25519_fingerprint">Ed25519 отпечаток</string>
    
    <string name="encryption_export_e2e_room_keys">Экспорт E2E ключей комнаты</string>
    <string name="encryption_export_room_keys">Экспорт ключей комнаты</string>
    <string name="encryption_export_room_keys_summary">Экспорт ключей в локальный файл</string>
    <string name="encryption_export_export">Экпорт</string>
    <string name="encryption_export_enter_passphrase">Введите пароль</string>
    <string name="encryption_export_confirm_passphrase">Подтвердите пароль</string>
    <string name="encryption_export_saved_as">E2E ключи комнаты сохранены в \'%s\'</string>
    
    <string name="encryption_import_e2e_room_keys">Импорт E2E ключей комнаты</string>
    <string name="encryption_import_room_keys">Импорт ключей комнаты</string>
    <string name="encryption_import_room_keys_summary">Импортировать ключи из локального файла</string>
    <string name="encryption_import_import">Импорт</string>
    <string name="encryption_never_send_to_unverified_devices_title">Шифровать только для проверенных устройств</string>
    <string name="encryption_never_send_to_unverified_devices_summary">Никогда не посылать зашифрованные сообщения для непроверенных устройств с этого устройства</string>
    
    <string name="encryption_information_not_verified">Непроверено</string>
    <string name="encryption_information_verified">Проверено</string>
    <string name="encryption_information_blocked">В чёрном списке</string>
    
    <string name="encryption_information_unknown_device">неизветсное устройство</string>
    <string name="encryption_information_none">none</string>
    
    <string name="encryption_information_verify">Подтвердить</string>
    <string name="encryption_information_unverify">Отменить</string>
    <string name="encryption_information_block">Игнорировать</string>
    <string name="encryption_information_unblock">Разблокировать</string>
    
    <string name="encryption_information_verify_device">Проверить устройство</string>
    <string name="encryption_information_verify_device_warning"> Для проверки устройства свяжитесь с его владельцем альтернативным способом (лично или по телефону) и запросите ключ, которный он видит у себя в настройках пользователя. Проверьте что этот ключ совпадает с данными ниже:</string>
    <string name="encryption_information_verify_device_warning2">Если совпадает, то нажмите кнопку Подтвердить ниже. если не совпадает, возможно вы заходите добавитьу стройство в чёрный список.\nВ будующем данный процесс будет улучшен.</string>
    <string name="encryption_information_verify_key_match">Я проверил, что ключи совпадают</string>
    
    <string name="e2e_enabling_on_app_update">Riot теперь поддерживает E2E шифрование, но вам необходимо заново войти, чтобы включить его.\n\nШифрование можно включить в настройках приложения.</string>
    
    <!-- unknown devices management -->
    <string name="unknown_devices_alert_title">Комната содержит неизвестные устройства</string>
    <string name="unknown_devices_alert_message">Эта комната содержит неизвестные устройства, которые не были подтверждены.\nЭто означает, что эти устройства могут не пренадлежать тем пользователям, на которых они претендуют. \nПеред продолжением рекомендуем вам пройти процесс проверки для каждого устройства, но вы можете отправить сообщение повторно, не проверяя.\n\nНеизвестные устройства:</string>

    <!-- directory activity  -->
    <string name="select_room_directory">Выбор списка комнат</string>
    <string name="directory_server_fail_to_retrieve_server">Сервер возможно недоступен или перегружен</string>
    <string name="directory_server_type_homeserver">Введите домашний сервер для отображения списка публичных комнат</string>
    <string name="directory_server_placeholder">URL домашнего сервера</string>
    <string name="directory_server_all_rooms_on_server">Все комнаты на сервере %s</string>
    <string name="directory_server_native_rooms">Все местные комнаты %s</string>

    <!-- Notifications -->
    <string name="notification_unread_notified_messages">%d непрочитанных сообщений</string>
    <string name="notification_unread_notified_messages_in_room">%1$d непрочитанных сообщений в %2$d комнатах</string>

    <!-- historical -->
    <string name="historical_placeholder">Поиск в истории</string>
</resources><|MERGE_RESOLUTION|>--- conflicted
+++ resolved
@@ -204,14 +204,9 @@
     <string name="e2e_need_log_in_again">Вам необходимо перелогиниться, для генерации E2E ключей шифрования для этого устройства и отправки их на сервер.\nЭто однократная операция.\nИзвините за неудобства.</string>
 
     <!-- read receipts list Screen -->
-<<<<<<< HEAD
     <string name="read_receipts_list">Чтение списка вступивших</string>
-=======
-    <string name="read_receipts_list">Read Receipts List</string>
-
     <!-- Mels -->
     <string name="membership_changes">%d membership changes</string>
->>>>>>> ec84cb44
     
     <!-- accounts list Screen -->
     <string name="choose_account">Выбор учётной записи</string>
